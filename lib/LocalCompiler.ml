--- conflicted
+++ resolved
@@ -185,28 +185,6 @@
     if Set.is_empty s then "drop"
     else HeadersCommon.set_to_string ~init:"id" ~sep:":=" s
 
-<<<<<<< HEAD
-  let mk_location l = { HeadersCommon.empty with Headers.location = Some l }
-  let mk_ethSrc n = { HeadersCommon.empty with Headers.ethSrc = Some n }
-  let mk_ethDst n = { HeadersCommon.empty with Headers.ethDst = Some n }
-  let mk_vlan n = { HeadersCommon.empty with Headers.vlan = Some n }
-  let mk_vlanPcp n = { HeadersCommon.empty with Headers.vlanPcp = Some n }
-  let mk_ethType n = { HeadersCommon.empty with Headers.vlanPcp = Some n }
-  let mk_ipProto n = { HeadersCommon.empty with Headers.ipProto = Some n }
-  let mk_ipSrc n = { HeadersCommon.empty with Headers.ipSrc = Some n }
-  let mk_ipDst n = { HeadersCommon.empty with Headers.ipDst = Some n }
-  let mk_tcpSrcPort n = { HeadersCommon.empty with Headers.tcpSrcPort = Some n }
-  let mk_tcpDstPort n = { HeadersCommon.empty with Headers.tcpDstPort = Some n }
-=======
-  let group_to_string (g:group) : string =
-    Printf.sprintf "[%s]"
-      (List.fold g
-         ~init:""
-         ~f:(fun acc s ->
-           Printf.sprintf "%s%s"
-             (if acc = "" then "" else acc ^ " + ")
-             (set_to_string s)))
-      
   let mk_location l = HeadersCommon.mk_location l
   let mk_ethSrc n = HeadersCommon.mk_ethSrc n
   let mk_ethDst n = HeadersCommon.mk_ethDst n
@@ -218,7 +196,6 @@
   let mk_ipDst n = HeadersCommon.mk_ipDst n
   let mk_tcpSrcPort n = HeadersCommon.mk_tcpSrcPort n
   let mk_tcpDstPort n = HeadersCommon.mk_tcpDstPort n
->>>>>>> 0a67ba0a
 
   let seq (x:t) (y:t) : t =
     let g acc f =
