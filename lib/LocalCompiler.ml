--- conflicted
+++ resolved
@@ -14,13 +14,10 @@
 open Sexplib.Conv
 
 (* utility function *)
-<<<<<<< HEAD
 let map_option f = function
   | None -> None
   | Some x -> Some (f x)
 
-=======
->>>>>>> 2b54602c
 let collection_to_string fold f sep x : string = 
   fold 
     x
@@ -33,15 +30,14 @@
   NetKAT_Types.HeaderMap.fold
     (fun h v acc ->
       Printf.sprintf "%s%s%s%s"
-<<<<<<< HEAD
-        (Pretty.header_to_string h)
+        (NetKAT_Pretty.header_to_string h)
         eq
-        (Pretty.value_to_string v)
+        (NetKAT_Pretty.value_to_string v)
         (if acc = "" then "" else sep ^ acc))
     m ""
 
 module Action : sig 
-  type t = Types.header_val_map
+  type t = NetKAT_Types.header_val_map
   val to_string : t -> string
   module Set : Set.S with type Elt.t = t
   val set_to_string : Set.t -> string
@@ -62,36 +58,19 @@
   val seq_act : t -> t -> t
   val seq_acts : t -> Set.t -> Set.t
   val seq_group : t -> group -> group
-  val to_netkat : t -> Types.policy
-  val set_to_netkat : Set.t -> Types.policy
-  val group_to_netkat : group -> Types.policy
+  val to_netkat : t -> NetKAT_Types.policy
+  val set_to_netkat : Set.t -> NetKAT_Types.policy
+  val group_to_netkat : group -> NetKAT_Types.policy
 end = struct
-  type t = Types.header_val_map sexp_opaque with sexp 
-=======
-        (NetKAT_Pretty.header_to_string h)
-        eq
-        (NetKAT_Pretty.value_to_string v)
-        (if acc = "" then "" else sep ^ acc))
-    m ""
-
-module Action = struct
-  type t = NetKAT_Types.header_val_map sexp_opaque with sexp
->>>>>>> 2b54602c
+  type t = NetKAT_Types.header_val_map sexp_opaque with sexp 
       
   type this_t = t with sexp
 
   let this_compare = 
-<<<<<<< HEAD
-    Types.HeaderMap.compare Pervasives.compare      
-
-  let to_string (a:t) : string =
-    if Types.HeaderMap.is_empty a then 
-=======
     NetKAT_Types.HeaderMap.compare Pervasives.compare      
 
   let to_string (a:t) : string =
     if NetKAT_Types.HeaderMap.is_empty a then 
->>>>>>> 2b54602c
       "id"
     else 
       header_val_map_to_string ":=" "; " a
@@ -108,21 +87,12 @@
          to_string 
          ", " 
          s)
-<<<<<<< HEAD
 
   type group = Set.t list
 
   let group_compare (g1:group) (g2:group) : int = 
     List.compare g1 g2 ~cmp:Set.compare
 
-=======
-
-  type group = Set.t list
-
-  let group_compare (g1:group) (g2:group) : int = 
-    List.compare g1 g2 ~cmp:Set.compare
-
->>>>>>> 2b54602c
   let group_equal (g1:group) (g2:group) : bool = 
     group_compare g1 g2 = 0
         
@@ -134,14 +104,7 @@
          "; "
          g)
 
-<<<<<<< HEAD
   let mk_group (g:Set.t list) : group =
-=======
-  let set_union (s1:Set.t) (s2:Set.t) = 
-    Set.union s1 s2 
- 
-  let mk_group (g:group) : group =
->>>>>>> 2b54602c
     List.rev
       (List.fold g ~init:[]
 	 ~f:(fun acc si ->
@@ -183,11 +146,7 @@
 
   let is_id (s:Set.t) : bool =
     Set.length s = 1 &&
-<<<<<<< HEAD
-    (Types.HeaderMap.is_empty (Set.choose_exn s))
-=======
-     NetKAT_Types.HeaderMap.is_empty (Set.choose_exn s)
->>>>>>> 2b54602c
+    (NetKAT_Types.HeaderMap.is_empty (Set.choose_exn s))
 
   let is_drop (s:Set.t) : bool =
     Set.is_empty s
@@ -217,19 +176,11 @@
       (List.fold g ~init:[]
          ~f:(fun acc si -> seq_acts a si::acc))
 
-<<<<<<< HEAD
-  let to_netkat (a:t) : Types.policy =
-    if Types.HeaderMap.is_empty a then 
-      Types.Filter Types.True
-    else 
-      let h_port = Types.Header SDN_Types.InPort in 
-=======
   let to_netkat (a:t) : NetKAT_Types.policy =
     if NetKAT_Types.HeaderMap.is_empty a then 
-      NetKAT_Types.(Filter True)
+      NetKAT_Types.Filter NetKAT_Types.True
     else 
       let h_port = NetKAT_Types.Header SDN_Types.InPort in 
->>>>>>> 2b54602c
       let f h v pol' = 
 	if h = h_port then 
 	  NetKAT_Types.Seq (pol', NetKAT_Types.Mod (h, v)) 
@@ -243,11 +194,7 @@
     if Set.is_empty s then
       NetKAT_Types.Filter NetKAT_Types.False
     else
-<<<<<<< HEAD
-      let f pol' a = Types.Par (pol', to_netkat a) in
-=======
       let f pol' a = NetKAT_Types.Par (pol', to_netkat a) in
->>>>>>> 2b54602c
       let a = Set.min_elt_exn s in
       let s' = Set.remove s a in
       Set.fold s' ~f:f ~init:(to_netkat a)
@@ -259,18 +206,13 @@
       | [s] ->
         set_to_netkat s
       | s::g' ->
-<<<<<<< HEAD
-        let f pol' s = Types.Choice (pol', set_to_netkat s) in
-=======
         let f pol' s = NetKAT_Types.Choice (pol', set_to_netkat s) in
->>>>>>> 2b54602c
         List.fold g' ~init:(set_to_netkat s) ~f:f
 end
 
 module Pattern = struct
   exception Empty_pat
 
-<<<<<<< HEAD
   type t = (SDN_Types.field * VInt.t) list sexp_opaque with sexp
 
   type this_t = t sexp_opaque with sexp
@@ -284,20 +226,10 @@
 
   module Set = Set.Make(struct
     type t = this_t sexp_opaque with sexp
-=======
-  type t = NetKAT_Types.header_val_map sexp_opaque with sexp
-
-  let compare = NetKAT_Types.HeaderMap.compare Pervasives.compare
-
-  module Set = Set.Make(struct
-    type t = NetKAT_Types.header_val_map sexp_opaque with sexp
-
->>>>>>> 2b54602c
     let compare = compare
   end)
 
   let to_string (x:t) : string =
-<<<<<<< HEAD
     match x with 
       | [] -> "true"
       | _ -> 
@@ -305,22 +237,13 @@
           ~f:(fun acc (f, v) ->
             Printf.sprintf "%s%s=%s"
               (if acc = "" then "" else ", " ^ acc)
-              (Pretty.string_of_field f)
-              (Pretty.value_to_string v))
+              (NetKAT_Pretty.string_of_field f)
+              (NetKAT_Pretty.value_to_string v))
         
-=======
-    if NetKAT_Types.HeaderMap.is_empty x then 
-      "true"
-    else 
-      Printf.sprintf "<%s>" 
-        (header_val_map_to_string "=" ", " x)
-
->>>>>>> 2b54602c
   let set_to_string (xs:Set.t) : string =
     Printf.sprintf "{%s}"
       (Set.fold xs ~init:""
          ~f:(fun acc x -> (if acc = "" then "" else acc ^ ", ") ^ to_string x))
-<<<<<<< HEAD
 
   let tru : t = []
 
@@ -371,7 +294,7 @@
           k (Some x)
         | [],(f2,v2)::y2 -> 
           begin try 
-            let va = Types.HeaderMap.find (Types.Header f2) a in 
+            let va = NetKAT_Types.HeaderMap.find (NetKAT_Types.Header f2) a in 
             if va = v2 then 
               loop x y2 k
             else
@@ -383,7 +306,7 @@
           let n = Pervasives.compare f1 f2 in  
           if n = 0 then 
             try 
-              let va = Types.HeaderMap.find (Types.Header f1) a in 
+              let va = NetKAT_Types.HeaderMap.find (NetKAT_Types.Header f1) a in 
               if va = v2 then 
                 loop x1 y2 (fun o -> k (map_option (fun l -> (f1,v1)::l) o))
               else
@@ -405,99 +328,16 @@
     (*   (match r with | None -> "None" | Some r -> to_string r); *)
     r
 
-  let to_netkat (x:t) : Types.pred =
+  let to_netkat (x:t) : NetKAT_Types.pred =
     let rec loop x k = 
       match x with 
         | [] -> 
-          k Types.True
+          k NetKAT_Types.True
         | [(f,v)] -> 
-          k (Types.Test (Types.Header f,v))
+          k (NetKAT_Types.Test (NetKAT_Types.Header f,v))
         | (f,v)::x1 -> 
-          loop x1 (fun pr -> Types.And(Types.Test(Types.Header f,v),pr)) in 
+          loop x1 (fun pr -> NetKAT_Types.And(NetKAT_Types.Test(NetKAT_Types.Header f,v),pr)) in 
     loop x (fun x -> x)
-
-  let set_to_netkat (xs:Set.t) : Types.pred =
-    match Set.choose xs with 
-      | None -> 
-        Types.False
-      | Some x -> 
-        let xs' = Set.remove xs x in
-        let f pol x = Types.Or(pol, to_netkat x) in
-=======
-
-  let tru : t = 
-    NetKAT_Types.HeaderMap.empty
-
-  let is_tru (x:t) : bool =
-    NetKAT_Types.HeaderMap.is_empty x
-
-  let matches (h:NetKAT_Types.header) (v:NetKAT_Types.header_val) (x:t) : bool =
-    not (NetKAT_Types.HeaderMap.mem h x)
-    || NetKAT_Types.HeaderMap.find h x = v
-    
-  let subseteq_pat (x:t) (y:t) : bool = 
-    let f h vo1 vo2 = match vo1,vo2 with 
-      | Some v1, Some v2 -> 
-	if v1 <> v2 then raise Empty_pat else Some ()
-      | Some v1, None -> 
-	Some ()
-      | None, Some v1 -> 
-	raise Empty_pat
-      | None, None -> 
-	Some () in 
-    try 
-      let _ = NetKAT_Types.HeaderMap.merge f x y in 
-      true
-    with Empty_pat -> 
-      false
-	
-  let seq_pat (x : t) (y : t) : t option =
-    let f h vo1 vo2 = match vo1, vo2 with
-      | (Some v1, Some v2) ->
-        if v1 <> v2 then raise Empty_pat else Some v1
-      | (Some v1, None) ->
-        Some v1
-      | (None, Some v2) ->
-        Some v2
-      | (None, None) ->
-        None in
-    try
-      Some (NetKAT_Types.HeaderMap.merge f x y)
-    with Empty_pat ->
-      None
-
-  let rec seq_act_pat (x:t) (a:Action.t) (y:t) : t option =
-    let f h vo1 vo2 = match vo1, vo2 with
-      | Some (vo11, Some v12), Some v2 ->
-        if v12 <> v2 then raise Empty_pat
-        else vo11
-      | Some (vo11, Some v12), None ->
-        vo11
-      | Some (Some v11, None), Some v2 ->
-        if v11 <> v2 then raise Empty_pat
-        else Some v11
-      | Some (vo11, None), None ->
-        vo11
-      | Some(None,None), Some v2
-      | None, Some v2 ->
-        Some v2
-      | None, None ->
-        None in
-    let g h vo1 vo2 = Some (vo1, vo2) in
-    try
-      Some (NetKAT_Types.HeaderMap.merge f
-              (NetKAT_Types.HeaderMap.merge g x a) y)
-    with Empty_pat ->
-      None
-
-  let to_netkat (x:t) : NetKAT_Types.pred =
-    if NetKAT_Types.HeaderMap.is_empty x then
-      NetKAT_Types.True
-    else
-      let f h v pol' = NetKAT_Types.And (pol', NetKAT_Types.Test (h, v)) in
-      let (h, v) = NetKAT_Types.HeaderMap.min_binding x in
-      let x' = NetKAT_Types.HeaderMap.remove h x in
-      (NetKAT_Types.HeaderMap.fold f x' (NetKAT_Types.Test (h, v)))
 
   let set_to_netkat (xs:Set.t) : NetKAT_Types.pred =
     match Set.choose xs with 
@@ -506,7 +346,6 @@
       | Some x -> 
         let xs' = Set.remove xs x in
         let f pol x = NetKAT_Types.Or(pol, to_netkat x) in
->>>>>>> 2b54602c
         Set.fold xs' ~init:(to_netkat x) ~f:f
 end
 
@@ -582,7 +421,6 @@
 
     (* "smart" constructor *)
   let mk ((xs,x):t) : t option =
-<<<<<<< HEAD
     (* TODO(jnf): replace this *)
     try
       let xs' =
@@ -600,31 +438,6 @@
 	      acc
 	    else
 	      Pattern.Set.add acc xi) in 
-=======
-    let f _ vo1 vo2 = match vo1,vo2 with
-      | Some v1, Some v2 when v1 = v2 -> None
-      | _ -> vo2 in 
-    try
-      let xs' =
-	Pattern.Set.fold xs ~init:Pattern.Set.empty
-	  ~f:(fun acc xi ->
-                let xi' = NetKAT_Types.HeaderMap.merge f x xi in 
-	        match Pattern.seq_pat x xi' with
-	          | None ->
-		    acc
-	          | Some x_xi ->
-		    if Pattern.compare x x_xi = 0 then
-		      raise Empty_atom
-		    else if 
-		        Pattern.Set.exists xs
-		          ~f:(fun xj -> 
-			    NetKAT_Types.HeaderMap.compare Pervasives.compare xi' xj <> 0 &&
-			      Pattern.subseteq_pat xi' xj) 
-		    then 
-		      acc
-		    else
-		      Pattern.Set.add acc xi') in 
->>>>>>> 2b54602c
       Some (xs',x)
     with Empty_atom ->
       None
@@ -640,23 +453,15 @@
     let r = match Pattern.seq_act_pat x1 a x2 with
       | Some x1ax2 ->
         let xs =
-<<<<<<< HEAD
           Pattern.Set.fold xs2 
             ~init:xs1
-=======
-          Pattern.Set.fold xs2 ~init:xs1
->>>>>>> 2b54602c
             ~f:(fun acc xs2i ->
               match Pattern.seq_act_pat Pattern.tru a xs2i with
                 | Some truaxs2i ->
                   Pattern.Set.add acc truaxs2i
                 | None ->
                   acc) in 
-<<<<<<< HEAD
         mk (xs, x1ax2)  
-=======
-        mk (xs, x1ax2)
->>>>>>> 2b54602c
       | None ->
         None in 
     (* Printf.printf "SEQ_ACT_ATOM\nR1=%s\nR2=%s\nR=%s\n\n" *)
@@ -684,99 +489,96 @@
               | Some ri ->
 		Set.add acc ri
 	    end)
-<<<<<<< HEAD
 end
 
 module Optimize = struct
   let mk_and pr1 pr2 = 
     match pr1, pr2 with 
-      | Types.True, _ -> pr2
-      | _, Types.True -> pr1
-      | Types.False, _ -> Types.False
-      | _, Types.False -> Types.False
-      | _ -> Types.And(pr1, pr2)
+      | NetKAT_Types.True, _ -> pr2
+      | _, NetKAT_Types.True -> pr1
+      | NetKAT_Types.False, _ -> NetKAT_Types.False
+      | _, NetKAT_Types.False -> NetKAT_Types.False
+      | _ -> NetKAT_Types.And(pr1, pr2)
 
   let mk_or pr1 pr2 = 
     match pr1, pr2 with 
-      | Types.True, _ -> Types.True
-      | _, Types.True -> Types.True
-      | Types.False, _ -> pr2
-      | _, Types.False -> pr2
-      | _ -> Types.Or(pr1, pr2)
+      | NetKAT_Types.True, _ -> NetKAT_Types.True
+      | _, NetKAT_Types.True -> NetKAT_Types.True
+      | NetKAT_Types.False, _ -> pr2
+      | _, NetKAT_Types.False -> pr2
+      | _ -> NetKAT_Types.Or(pr1, pr2)
 
   let mk_not pat =
     match pat with
-      | Types.False -> Types.True
-      | Types.True -> Types.False
-      | _ -> Types.Neg(pat) 
+      | NetKAT_Types.False -> NetKAT_Types.True
+      | NetKAT_Types.True -> NetKAT_Types.False
+      | _ -> NetKAT_Types.Neg(pat) 
 
   let mk_par pol1 pol2 = 
     match pol1, pol2 with
-      | Types.Filter Types.False, _ -> pol2
-      | _, Types.Filter Types.False -> pol1
-      | _ -> Types.Par(pol1,pol2) 
+      | NetKAT_Types.Filter NetKAT_Types.False, _ -> pol2
+      | _, NetKAT_Types.Filter NetKAT_Types.False -> pol1
+      | _ -> NetKAT_Types.Par(pol1,pol2) 
 
   let mk_seq pol1 pol2 =
     match pol1, pol2 with
-      | Types.Filter Types.True, _ -> pol2
-      | _, Types.Filter Types.True -> pol1
-      | Types.Filter Types.False, _ -> pol1
-      | _, Types.Filter Types.False -> pol2
-      | _ -> Types.Seq(pol1,pol2) 
+      | NetKAT_Types.Filter NetKAT_Types.True, _ -> pol2
+      | _, NetKAT_Types.Filter NetKAT_Types.True -> pol1
+      | NetKAT_Types.Filter NetKAT_Types.False, _ -> pol1
+      | _, NetKAT_Types.Filter NetKAT_Types.False -> pol2
+      | _ -> NetKAT_Types.Seq(pol1,pol2) 
 
   let mk_choice pol1 pol2 =
     match pol1, pol2 with
-      | _ -> Types.Choice(pol1,pol2) 
+      | _ -> NetKAT_Types.Choice(pol1,pol2) 
 
   let mk_star pol = 
     match pol with 
-      | Types.Filter Types.True -> pol
-      | Types.Filter Types.False -> Types.Filter Types.True
-      | Types.Star(pol1) -> pol
-      | _ -> Types.Star(pol)
+      | NetKAT_Types.Filter NetKAT_Types.True -> pol
+      | NetKAT_Types.Filter NetKAT_Types.False -> NetKAT_Types.Filter NetKAT_Types.True
+      | NetKAT_Types.Star(pol1) -> pol
+      | _ -> NetKAT_Types.Star(pol)
   
   let specialize_pred sw pr = 
     let rec loop pr k = 
       match pr with
-        | Types.True ->
+        | NetKAT_Types.True ->
           k pr
-        | Types.False ->
+        | NetKAT_Types.False ->
           k pr
-        | Types.Neg pr1 ->
+        | NetKAT_Types.Neg pr1 ->
           loop pr1 (fun pr -> k (mk_not pr))
-        | Types.Test (Types.Switch, v) ->
+        | NetKAT_Types.Test (NetKAT_Types.Switch, v) ->
           if v = sw then 
-            k Types.True
+            k NetKAT_Types.True
           else
-            k Types.False
-        | Types.Test (h, v) ->
+            k NetKAT_Types.False
+        | NetKAT_Types.Test (h, v) ->
           k pr
-        | Types.And (pr1, pr2) ->
+        | NetKAT_Types.And (pr1, pr2) ->
           loop pr1 (fun p1 -> loop pr2 (fun p2 -> k (mk_and p1 p2)))
-        | Types.Or (pr1, pr2) ->
+        | NetKAT_Types.Or (pr1, pr2) ->
           loop pr1 (fun p1 -> loop pr2 (fun p2 -> k (mk_or p1 p2))) in 
     loop pr (fun x -> x)
 
   let specialize_pol sw pol = 
     let rec loop pol k = 
       match pol with  
-        | Types.Filter pr ->
-          k (Types.Filter (specialize_pred sw pr))
-        | Types.Mod (h, v) ->
+        | NetKAT_Types.Filter pr ->
+          k (NetKAT_Types.Filter (specialize_pred sw pr))
+        | NetKAT_Types.Mod (h, v) ->
           k pol 
-        | Types.Par (pol1, pol2) ->
+        | NetKAT_Types.Par (pol1, pol2) ->
           loop pol1 (fun p1 -> loop pol2 (fun p2 -> k (mk_par p1 p2)))
-        | Types.Choice (pol1, pol2) ->
+        | NetKAT_Types.Choice (pol1, pol2) ->
           loop pol1 (fun p1 -> loop pol2 (fun p2 -> k (mk_choice p1 p2)))
-        | Types.Seq (pol1, pol2) ->
+        | NetKAT_Types.Seq (pol1, pol2) ->
           loop pol1 (fun p1 -> loop pol2 (fun p2 -> k (mk_seq p1 p2)))
-        | Types.Star pol ->
+        | NetKAT_Types.Star pol ->
           loop pol (fun p -> k (mk_star p))
-        | Types.Link(sw,pt,sw',pt') ->
+        | NetKAT_Types.Link(sw,pt,sw',pt') ->
 	  failwith "Not a local policy" in 
     loop pol (fun x -> x) 
-=======
->>>>>>> 2b54602c
 end
 
 module Local = struct
@@ -790,7 +592,6 @@
           (Atom.to_string r) (Action.group_to_string g))
 
   let extend (r:Atom.t) (g:Action.group) (p:t) : t =
-<<<<<<< HEAD
     if Action.group_is_drop g then 
       p 
     else 
@@ -803,18 +604,6 @@
             failwith msg
           else
             Atom.Map.add p r g
-=======
-    match g, Atom.mk r with 
-      | [s],_ when Action.is_drop s -> p
-      | _, None -> 
-	p
-      | _, Some (xs,x) ->
-	if Atom.Map.mem p r then
-          let msg = Printf.sprintf "Local.extend: overlap on atom %s" (Atom.to_string r) in 
-          failwith msg
-        else
-          Atom.Map.add p r g
->>>>>>> 2b54602c
 
   let intersect (op:Action.group -> Action.group -> Action.group) (p:t) (q:t) : t =
     if Atom.Map.is_empty p || Atom.Map.is_empty q then
@@ -862,11 +651,7 @@
       r  
 
   let par_local (p:t) (q:t) : t =
-<<<<<<< HEAD
     (* Printf.printf "### PAR [%d %d] ###\n%!" (Atom.Map.length p) (Atom.Map.length q); *)
-=======
-    (* Printf.printf "### PAR [%d %d] ###\n%!" (Atom.Map.cardinal p) (Atom.Map.cardinal q); *)
->>>>>>> 2b54602c
     let r = bin_local Action.group_crossproduct p q in
       (* Printf.printf *)
       (* 	"PAR_LOCAL\n%s\n%s\n%s\n\n%!" *)
@@ -874,11 +659,7 @@
     r  
 
   let choice_local (p:t) (q:t) : t =
-<<<<<<< HEAD
     (* Printf.printf "### CHOICE [%d %d] ###\n%!" (Atom.Map.length p) (Atom.Map.length q); *)
-=======
-    (* Printf.printf "### CHOICE [%d %d] ###\n%!" (Atom.Map.cardinal p) (Atom.Map.cardinal q); *)
->>>>>>> 2b54602c
     let r = bin_local Action.group_union p q in
       (* Printf.printf *)
       (* 	"CHOICE_LOCAL\n%s\n%s\n%s\n\n%!" *)
@@ -912,19 +693,11 @@
       ~init:Atom.Map.empty
 	  
   let seq_local (p:t) (q:t) : t =
-<<<<<<< HEAD
     (* Printf.printf "### SEQ [%d %d] ###\n%!" (Atom.Map.length p) (Atom.Map.length q); *)
     let r =
       Atom.Map.fold p ~init:Atom.Map.empty
         ~f:(fun ~key:r1 ~data:g1 acc ->
 	  Action.group_fold g1 ~init:acc
-=======
-    (* Printf.printf "### SEQ [%d %d] ###\n%!" (Atom.Map.cardinal p) (Atom.Map.cardinal q); *)
-    let r =
-      Atom.Map.fold p ~init:Atom.Map.empty
-        ~f:(fun ~key:r1 ~data:g1 acc ->
-	  List.fold g1 ~init:acc
->>>>>>> 2b54602c
             ~f:(fun acc si -> 
 	      Atom.Map.merge ~f:union_merge acc (seq_atom_acts_local r1 si q))) in 
       (* Printf.printf *)
@@ -940,53 +713,28 @@
 	  Atom.Set.fold acc ~init:Atom.Set.empty
 	    ~f:(fun acc ri -> Atom.Set.union (Atom.diff_atom ri r) acc)) in 
     Atom.Set.fold rs ~init:Atom.Map.empty
-<<<<<<< HEAD
       ~f:(fun acc ri -> extend ri (Action.mk_group [Action.id]) acc) 
-
-  let rec of_pred (sw:SDN_Types.fieldVal) (pr:Types.pred) : t =
-    let rec loop pr k = 
-      match pr with
-      | Types.True ->
-        k (Atom.Map.singleton Atom.tru (Action.mk_group [Action.id]))
-      | Types.False ->
-        k (Atom.Map.empty)
-      | Types.Neg pr ->
-        loop pr (fun (p:t) -> k (negate p))
-      | Types.Test (Types.Switch, v) ->
-        if v = sw then 
-          loop Types.True k
-        else
-          loop Types.False k
-      | Types.Test (Types.Header f, v) ->
-        let p = [(f,v)] in 
-        k (Atom.Map.singleton (Pattern.Set.empty, p) (Action.mk_group [Action.id]))
-      | Types.And (pr1, pr2) ->
-        loop pr1 (fun p1 -> loop pr2 (fun p2 -> k (seq_local p1 p2)))
-      | Types.Or (pr1, pr2) ->
-=======
-      ~f:(fun acc ri -> extend ri [Action.id] acc) 
 
   let rec of_pred (sw:SDN_Types.fieldVal) (pr:NetKAT_Types.pred) : t =
     let rec loop pr k = 
       match pr with
       | NetKAT_Types.True ->
-        k (Atom.Map.singleton Atom.tru [Action.id])
+        k (Atom.Map.singleton Atom.tru (Action.mk_group [Action.id]))
       | NetKAT_Types.False ->
         k (Atom.Map.empty)
       | NetKAT_Types.Neg pr ->
-        loop pr (fun p -> k (negate p))
+        loop pr (fun (p:t) -> k (negate p))
       | NetKAT_Types.Test (NetKAT_Types.Switch, v) ->
         if v = sw then 
           loop NetKAT_Types.True k
         else
           loop NetKAT_Types.False k
-      | NetKAT_Types.Test (h, v) ->
-        let p = NetKAT_Types.HeaderMap.singleton h v in
-        k (Atom.Map.singleton (Pattern.Set.empty, p) [Action.id])
+      | NetKAT_Types.Test (NetKAT_Types.Header f, v) ->
+        let p = [(f,v)] in 
+        k (Atom.Map.singleton (Pattern.Set.empty, p) (Action.mk_group [Action.id]))
       | NetKAT_Types.And (pr1, pr2) ->
         loop pr1 (fun p1 -> loop pr2 (fun p2 -> k (seq_local p1 p2)))
       | NetKAT_Types.Or (pr1, pr2) ->
->>>>>>> 2b54602c
         loop pr1 (fun p1 -> loop pr2 (fun p2 -> k (par_local p1 p2))) in 
     loop pr (fun x -> x)
 
@@ -1000,11 +748,7 @@
         acc
       else
         loop acc' psucci in
-<<<<<<< HEAD
     let p0 = Atom.Map.singleton Atom.tru (Action.mk_group [Action.id]) in
-=======
-    let p0 = Atom.Map.singleton Atom.tru [Action.id] in
->>>>>>> 2b54602c
     let r = loop p0 p0 in 
     (* Printf.printf *)
     (*   "STAR_LOCAL\n%s\n%s\n\n%!" *)
@@ -1012,33 +756,14 @@
     r
 
 
-<<<<<<< HEAD
-  let of_policy (sw:SDN_Types.fieldVal) (pol:Types.policy) : t =
-    let rec loop pol k =  
-      match pol with
-        | Types.Filter pr ->
-          k (of_pred sw pr)
-        | Types.Mod (h, v) ->
-          k (Atom.Map.singleton Atom.tru 
-               (Action.mk_group [Action.Set.singleton (Types.HeaderMap.singleton h v)]))
-        | Types.Par (pol1, pol2) ->
-          loop pol1 (fun p1 -> loop pol2 (fun p2 -> k (par_local p1 p2)))
-        | Types.Choice (pol1, pol2) ->
-          loop pol1 (fun p1 -> loop pol2 (fun p2 -> k (choice_local p1 p2)))
-        | Types.Seq (pol1, pol2) ->
-          loop pol1 (fun p1 -> loop pol2 (fun p2 -> k (seq_local p1 p2)))
-        | Types.Star pol ->
-          loop pol (fun p -> k (star_local p))
-        | Types.Link(sw,pt,sw',pt') ->
-	  failwith "Not a local policy" in 
-=======
   let of_policy (sw:SDN_Types.fieldVal) (pol:NetKAT_Types.policy) : t =
     let rec loop pol k =  
       match pol with
         | NetKAT_Types.Filter pr ->
           k (of_pred sw pr)
         | NetKAT_Types.Mod (h, v) ->
-          k (Atom.Map.singleton Atom.tru [Action.Set.singleton (NetKAT_Types.HeaderMap.singleton h v)])
+          k (Atom.Map.singleton Atom.tru 
+               (Action.mk_group [Action.Set.singleton (NetKAT_Types.HeaderMap.singleton h v)]))
         | NetKAT_Types.Par (pol1, pol2) ->
           loop pol1 (fun p1 -> loop pol2 (fun p2 -> k (par_local p1 p2)))
         | NetKAT_Types.Choice (pol1, pol2) ->
@@ -1048,61 +773,23 @@
         | NetKAT_Types.Star pol ->
           loop pol (fun p -> k (star_local p))
         | NetKAT_Types.Link(sw,pt,sw',pt') ->
-          failwith "Not a local policy" in 
->>>>>>> 2b54602c
+	  failwith "Not a local policy" in 
     loop pol (fun x -> 
       (* Printf.printf "### DONE ###\n%!";  *)
       x)
 
-<<<<<<< HEAD
-  let to_netkat (p:t) : Types.policy =
+  let to_netkat (p:t) : NetKAT_Types.policy =
     let open Optimize in 
     let rec loop p =
       match Atom.Map.min_elt p with 
         | None -> 
-          Types.Filter Types.False
-=======
-  let to_netkat (p:t) : NetKAT_Types.policy =
-    (* "smart" constructors *)
-    let mk_par nc1 nc2 =
-      match nc1, nc2 with
-        | NetKAT_Types.Filter NetKAT_Types.False, _ -> nc2
-        | _, NetKAT_Types.Filter NetKAT_Types.False -> nc1
-        | _ -> NetKAT_Types.Par(nc1,nc2) in
-    let mk_seq nc1 nc2 =
-      match nc1, nc2 with
-        | NetKAT_Types.Filter NetKAT_Types.True, _ -> nc2
-        | _, NetKAT_Types.Filter NetKAT_Types.True -> nc1
-        | NetKAT_Types.Filter NetKAT_Types.False, _ -> nc1
-        | _, NetKAT_Types.Filter NetKAT_Types.False -> nc2
-        | _ -> NetKAT_Types.Seq(nc1,nc2) in
-    let mk_and pat1 pat2 =
-      match pat1,pat2 with
-        | NetKAT_Types.False,_ -> pat1
-        | _,NetKAT_Types.False -> pat2
-        | NetKAT_Types.True,_ -> pat2
-        | _,NetKAT_Types.True -> pat1
-        | _ -> NetKAT_Types.And(pat1,pat2) in
-    let mk_not pat =
-      match pat with
-        | NetKAT_Types.False -> NetKAT_Types.True
-        | NetKAT_Types.True -> NetKAT_Types.False
-        | _ -> NetKAT_Types.Neg(pat) in
-    let rec loop p =
-      match Atom.Map.min_elt p with 
-        | None -> 
-          NetKAT_Types.(Filter False)
->>>>>>> 2b54602c
+          NetKAT_Types.Filter NetKAT_Types.False
         | Some (r,g) -> 
           let p' = Atom.Map.remove p r in
           let _ = assert (not (Atom.Map.equal Action.group_equal p p')) in 
           let (xs,x) = r in
           let nc_pred = mk_and (mk_not (Pattern.set_to_netkat xs)) (Pattern.to_netkat x) in
-<<<<<<< HEAD
-          let nc_pred_acts = mk_seq (Types.Filter nc_pred) (Action.group_to_netkat g) in
-=======
           let nc_pred_acts = mk_seq (NetKAT_Types.Filter nc_pred) (Action.group_to_netkat g) in
->>>>>>> 2b54602c
           mk_par nc_pred_acts  (loop p') in
     loop p
 end
@@ -1132,7 +819,6 @@
     Action.Set.fold s ~f:f ~init:[]
 
   let group_to_action (g:Action.group) (pto:VInt.t option) : SDN_Types.group =
-<<<<<<< HEAD
     Action.group_map g ~f:(fun s -> set_to_action s pto) 
 
   let to_pattern (x:Pattern.t) : SDN_Types.pattern =
@@ -1141,33 +827,15 @@
       
   type i = Local.t
 
-  let compile (sw:SDN_Types.fieldVal) (pol:Types.policy) : i =
+  let compile (sw:SDN_Types.fieldVal) (pol:NetKAT_Types.policy) : i =
     let pol' = Optimize.specialize_pol sw pol in 
     let n,n' = Semantics.size pol, Semantics.size pol' in 
     Printf.printf "Compression: %d -> %d = %.3f" 
       n n' (Float.of_int n' /. Float.of_int n);
-    (* Printf.printf "POLICY: %s" (Pretty.string_of_policy pol'); *)
+    (* Printf.printf "POLICY: %s" (NetKAT_Pretty.string_of_policy pol'); *)
     let r = Local.of_policy sw pol' in 
     (* Printf.printf "COMPILE\n%s\n%s\n%!" *)
-    (*   (Pretty.string_of_policy pol) *)
-=======
-    List.map g ~f:(fun s -> set_to_action s pto) 
-
-  let to_pattern (x:Pattern.t) : SDN_Types.pattern =
-    let f (h : NetKAT_Types.header) (v : NetKAT_Types.header_val) (pat : SDN_Types.pattern) =
-      match h with
-        | NetKAT_Types.Switch -> 
-          raise (Invalid_argument "RunTime.to_pattern: unexpected switch")
-        | NetKAT_Types.Header h' -> SDN_Types.FieldMap.add h' v pat in
-    NetKAT_Types.HeaderMap.fold f x SDN_Types.FieldMap.empty
-
-  type i = Local.t
-
-  let compile (sw:SDN_Types.fieldVal) (pol: NetKAT_Types.policy) : i =
-    let r = Local.of_policy sw pol in 
-    (* Printf.printf "COMPILE\n%s\n%s\n%!" *)
     (*   (NetKAT_Pretty.string_of_policy pol) *)
->>>>>>> 2b54602c
     (*   (Local.to_string r); *)
     r
 
@@ -1187,15 +855,10 @@
     let add_flow x g l =
       let pto = 
         try 
-<<<<<<< HEAD
           Some (List.Assoc.find_exn x SDN_Types.InPort)
-=======
-          Some (NetKAT_Types.HeaderMap.find (NetKAT_Types.Header SDN_Types.InPort) x) 
->>>>>>> 2b54602c
         with Not_found -> 
           None in 
       simpl_flow (to_pattern x) (group_to_action g pto) :: l in
-    Printf.printf "\nLOOP\n%s\n\n%!" (Local.to_string p);
     let rec loop (p:i) acc cover =
       match Atom.Map.min_elt p with 
         | None -> 
@@ -1203,11 +866,7 @@
         | Some (r,g) -> 
           (* let _ = Printf.printf "R => G\n   %s => %s\n" (Atom.to_string r) (Action.group_to_string g) in *)
           let (xs,x) = r in
-<<<<<<< HEAD
           (* assert (not (Pattern.Set.mem cover x)); *)
-=======
-          assert (not (Pattern.Set.mem cover x));
->>>>>>> 2b54602c
           let p' = Atom.Map.remove p r in
           let ys = Pattern.Set.fold
             xs ~init:Pattern.Set.empty
@@ -1222,22 +881,10 @@
                 acc
               else
                 Pattern.Set.add acc yi) in 
-<<<<<<< HEAD
         let acc' = Pattern.Set.fold zs ~init:acc ~f:(fun acc x -> add_flow x (Action.mk_group [Action.drop]) acc) in
         let acc'' = add_flow x g acc' in
         let cover' = Pattern.Set.add (Pattern.Set.union zs cover) x in
         (* assert (not (Atom.Map.equal Action.group_equal p p')); *)
-=======
-        let acc' = Pattern.Set.fold zs ~init:acc ~f:(fun acc x -> add_flow x [Action.drop] acc) in
-        let acc'' = add_flow x g acc' in
-        let cover' = Pattern.Set.add (Pattern.Set.union zs cover) x in
-        assert (not (Atom.Map.equal Action.group_equal p p'));
-        if Pattern.Set.is_empty ys then
-          ()
-        else
-          (Printf.printf "COVR %s\n" (Pattern.set_to_string ys);
-           Printf.printf "EMIT %s => %s\n" (Pattern.to_string x) (Action.group_to_string g));
->>>>>>> 2b54602c
         loop p' acc'' cover' in
     List.rev (loop p [] Pattern.Set.empty)
 end
