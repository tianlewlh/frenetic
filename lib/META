--- conflicted
+++ resolved
@@ -1,9 +1,5 @@
 # OASIS_START
-<<<<<<< HEAD
-# DO NOT EDIT (digest: 1fdb1235b8aec70e4d393096d769b170)
-=======
-# DO NOT EDIT (digest: 31b742be1ba90013d095f04c080e13a0)
->>>>>>> 1c902ebd
+# DO NOT EDIT (digest: 895bee651a29bc2fe98ed21382bdd005)
 version = "3.1.0"
 description = "The Frenetic Compiler and Runtime System"
 requires =
@@ -17,9 +13,9 @@
  version = "3.1.0"
  description = "Syntax extension writing NetKAT expressions"
  requires = "camlp4 ulex ipaddr"
- archive(syntax, preprocessor) = "ulexing.cma syntax.cma"
+ archive(syntax, preprocessor) = "syntax.cma"
  archive(syntax, toploop) = "syntax.cma"
- archive(syntax, preprocessor, native) = "ulexing.cmxa syntax.cmxa"
+ archive(syntax, preprocessor, native) = "syntax.cmxa"
  archive(syntax, preprocessor, native, plugin) = "syntax.cmxs"
  exists_if = "syntax.cma"
 )
