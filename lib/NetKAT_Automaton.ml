open NetKAT_Types

(* BEGIN GENERIC HELPER FUNCTIONS ------------------------------------------- *)

let is_none m =
  match m with
    | None   -> true
    | Some _ -> false

let from_option a m =
  match m with
    | None   -> a
    | Some b -> b

let optional a f m =
  match m with
    | None   -> a
    | Some e -> f e

let lift_maybe2 f ma mb =
  match ma, mb with
    | None  , None   -> None
    | None  , Some b -> Some b
    | Some a, None   -> Some a
    | Some a, Some b -> Some (f a b)

let flip f a b = f b a

let foldl1_map (f : 'b -> 'b -> 'b) (g : 'a -> 'b) (xs : 'a list) : 'b =
  List.(fold_left (fun acc e -> f acc (g e))
    (g (hd xs)) (tl xs))

(* END GENERIC HELPER FUNCTIONS --------------------------------------------- *)


(* BEGIN TOPOLOGY ----------------------------------------------------------- *)

(* The different sorts of things a port on a switch can be connected to *)
type port_dst =
  | SwitchPort of SDN_Types.switchId * VInt.t
  | Outside

module SwitchMap = Map.Make(struct
  type t = SDN_Types.switchId
  let compare = Pervasives.compare
end)

module PortMap = Map.Make(struct
  type t = VInt.t
  let compare = Pervasives.compare
end)

(* XXX: Fix this name clash *)
type portmap = port_dst PortMap.t

(* A topology maps switches to a portmap *)
type topology = portmap SwitchMap.t

(* For when a port's connected too to many things *)
exception Inconsistent_topology

let merge_pt_dst _ =
  lift_maybe2
    (fun a b -> if a = b then a else raise Inconsistent_topology)

let merge_topologies _ =
  lift_maybe2
    (fun pt_m1 pt_m2 -> PortMap.merge merge_pt_dst pt_m1 pt_m2)

(* END   TOPOLOGY ----------------------------------------------------------- *)


(* BEGIN DATA TYPES --------------------------------------------------------- *)

(* A link-free policy is—as the name suggests—a NetKAT policy that does not
 * contain links. 
 *)
type lf_policy =
  | Filter of pred
  | Mod of header * header_val
<<<<<<< HEAD
  | Par of lf_policy * lf_policy
=======
  | Union of lf_policy * lf_policy
  | Choice of lf_policy * lf_policy
>>>>>>> a8de5648
  | Seq of lf_policy * lf_policy
  | Star of lf_policy


type 'a aregex =
  | Char of 'a
  | Alt of 'a aregex * 'a aregex
  | Cat of 'a aregex * 'a aregex
  | Kleene of 'a aregex
  | Empty

let rec fmap_aregex (f : 'a -> 'b) (r : 'a aregex) : 'b aregex =
  match r with
    | Char(c) -> Char(f c)
    | Alt(r1, r2) -> Alt(fmap_aregex f r1, fmap_aregex f r2)
    | Cat(r1, r2) -> Cat(fmap_aregex f r1, fmap_aregex f r2)
    | Kleene(s) -> Kleene(fmap_aregex f s)
    | Empty -> Empty

(* This is a "policy" character for use in the regular expression above. *)
type pchar = lf_policy * topology

(* A regular expression over link-free policy, link pairs. *)
type regex = pchar aregex

(* END DATA TYPES ----------------------------------------------------------- *)


(* BEGIN TO POLICY ---------------------------------------------------------- *)

let lf_policy_to_policy (lfp : lf_policy) : policy =
  let rec lf_policy_to_policy_k lfp k =
    match lfp with
      | Filter(p) -> k (NetKAT_Types.Filter(p))
      | Mod(h, v) -> k (NetKAT_Types.Mod(h, v))
      | Union(p1, p2) ->
        lf_policy_to_policy_k p1 (fun p1' ->
        lf_policy_to_policy_k p2 (fun p2' ->
<<<<<<< HEAD
          k (NetKAT_Types.Par(p1', p2'))))
=======
          k (NetKAT_Types.Union(p1', p2'))))
      | Choice(p1, p2) ->
        lf_policy_to_policy_k p1 (fun p1' ->
        lf_policy_to_policy_k p2 (fun p2' ->
          k (NetKAT_Types.Choice(p1', p2'))))
>>>>>>> a8de5648
      | Seq(p1, p2) ->
        lf_policy_to_policy_k p1 (fun p1' ->
        lf_policy_to_policy_k p2 (fun p2' ->
          k (NetKAT_Types.Seq(p1', p2'))))
      | Star(p) ->
        lf_policy_to_policy_k p (fun p' ->
          k (NetKAT_Types.Star(p')))
  in lf_policy_to_policy_k lfp (fun x -> x)

let topology_to_policy (topo : topology) : policy =
  SwitchMap.fold (fun sw1 pt_m acc ->
    PortMap.fold (fun pt1 dst acc ->
      let link = match dst with
        | SwitchPort (sw2, pt2) -> NetKAT_Types.Link(sw1, pt1, sw2, pt2)
        | Outside -> failwith "No policy representation for Outside entities" in
      if acc = NetKAT_Types.drop
        then link
        else NetKAT_Types.Union(link, acc))
    pt_m acc)
  topo NetKAT_Types.drop

let rec regex_to_policy (r : regex) : policy =
  match r with
    | Char(lfp, topo) ->
      NetKAT_Types.Seq(lf_policy_to_policy lfp, topology_to_policy topo)
    | Alt(r1, r2) ->
      NetKAT_Types.Union(regex_to_policy r1, regex_to_policy r2)
    | Cat(r1, r2) ->
      NetKAT_Types.Seq(regex_to_policy r1, regex_to_policy r2)
    | Kleene(r) ->
      NetKAT_Types.Star(regex_to_policy r)
    | Empty -> NetKAT_Types.Filter(NetKAT_Types.False)

let regex_to_string (r : regex) : string =
  NetKAT_Pretty.string_of_policy (regex_to_policy r)

let lf_policy_to_string (lf_p : lf_policy) : string =
  NetKAT_Pretty.string_of_policy (lf_policy_to_policy lf_p)

(* END TO POLICY ------------------------------------------------------------ *)


(* BEGIN OF POLICY ---------------------------------------------------------- *)

module TRegex = struct
  (* This is a "policy-link" character for regex. *)
  type pl_char =
    | PChar of lf_policy
    | TChar of lf_policy option * topology

  type tregex = pl_char aregex

  let of_policy (p : policy) : tregex =
    let rec of_policy_k p k =
      begin match p with
        | NetKAT_Types.Filter(q) ->
          k (Char(PChar(Filter q)))
        | NetKAT_Types.Mod(h, v) ->
          k (Char(PChar(Mod(h, v))))
        | NetKAT_Types.Link(sw1, pt1, sw2, pt2) ->
          let dst = SwitchPort(sw2, pt2) in
          let topo = SwitchMap.singleton sw1 (PortMap.singleton pt1 dst) in
          k (Char(TChar(None, topo)))
        | NetKAT_Types.Seq(p1, p2) ->
          of_policy_k p1 (fun p1' ->
          of_policy_k p2 (fun p2' ->
            k (begin match p1', p2' with
              | Char(PChar(lfp1)), Char(PChar(lfp2)) ->
                Char(PChar(Seq(lfp1, lfp2)))
              | Char(PChar(lfp1)), Char(TChar(mlfp2, sw)) ->
                let mlfp = optional lfp1 (fun x -> Seq(lfp1,x)) mlfp2 in
                Char(TChar(Some(mlfp), sw))
              | _, _ -> Cat(p1', p2')
            end)))
        | NetKAT_Types.Union(p1, p2) ->
          of_policy_k p1 (fun p1' ->
          of_policy_k p2 (fun p2' ->
            k (begin match p1', p2' with
              | Char(PChar(lfp1)), Char(PChar(lfp2)) ->
                Char(PChar(Union(lfp1, lfp2)))
              | Char(TChar(None, topo1)), Char(TChar(None, topo2)) ->
                let topo3 = SwitchMap.merge merge_topologies topo1 topo2 in
                Char(TChar(None, topo3))
              | _ , _ -> Alt(p1', p2')
            end)))
        | NetKAT_Types.Star(q) ->
          of_policy_k q (fun q' ->
            k (begin match q' with
              | Char(PChar(lfq)) -> Char(PChar(Star(lfq)))
              | _ -> Kleene(q')
            end))
      end
    in of_policy_k p (fun x -> x)

  let rec to_policy (r : tregex) : policy =
    begin match r with
      | Char(PChar(lfp)) ->
        lf_policy_to_policy lfp
      | Char(TChar(mlfp, topo)) ->
        let links = topology_to_policy topo in
        optional links (fun x -> NetKAT_Types.Seq(lf_policy_to_policy x, links)) mlfp
      | Alt(r1, r2) ->
        NetKAT_Types.Union(to_policy r1, to_policy r2)
      | Cat(r1, r2) ->
        NetKAT_Types.Seq(to_policy r1, to_policy r2)
      | Kleene(r) ->
        NetKAT_Types.Star(to_policy r)
      | Empty -> NetKAT_Types.Filter(NetKAT_Types.False)
    end
end

(* An intermediate representation for the conversion from a NetKAT policy to a
 * regex. inter is a continuation with three cases. 
 *
 *   - The TP case can accept link-free policies and create a new continuation
 *   from that.
 *
 *   - The NL policy needs a link_provider to transition to another type of
 *   continuation, but can optionally accumulate link-free policies in the mean
 *   time. Accumulator is combined using the cstr function.
 *
 *   - An S is a fully-formed regular expression. At this point, the computation
 *   is done, as the continuation cannot accept new link-free policies or links.
 *
 * In the TP and NL case, the cstr parameter is used to combine link-free
 * policies, if necessary.
 *)
type inter =
  | TP of link_provider
  | NL of link_consumer
  | S  of regex

and cstr = lf_policy -> lf_policy -> lf_policy 

and link_provider = lf_policy option -> inter
and link_consumer = cstr -> lf_policy option -> link_provider option -> inter

let seq (p : lf_policy) (q : lf_policy) : lf_policy = Seq(p, q)
<<<<<<< HEAD
let par (p : lf_policy) (q : lf_policy) : lf_policy = Par(p, q)
=======
let par (p : lf_policy) (q : lf_policy) : lf_policy = Union(p, q)
(* let pick (p : lf_policy) (q : lf_policy) : lf_policy = Choice(p, q) *)
>>>>>>> a8de5648

let mk_mcstr (c : cstr) mp q =
  optional q (fun p -> c p q) mp

let mk_mmcstr (c : cstr) mp mq =
  match mq with
    | None -> mp
    | Some q -> Some(mk_mcstr c mp q)

(* Constructor for a link_consumer. Requires a link-free policy as the basis for
 * its accumulator so that if it passes its link-free policy to a link_provider,
 * it will not force the link_provider to transition to a regex.
 *)

let rec mk_nl (lf_p : lf_policy) : link_consumer =
  fun cstr mlf_p mlp ->
    let lfp' = mk_mcstr cstr mlf_p lf_p in
    (* print_string ("mk_nl with lfp': " ^ (lf_policy_to_string lfp') ^ "\n"); *)
    match mlp with
      | None    -> NL(mk_nl lfp')
      | Some lp -> lp (Some(lfp'))

(* Constructor for link_provider. Requires a topology and an optional link-free
 * policy that acts as an accumulator. If the link provider receives a `None`,
 * it will transition to a regex. If it receives `Some lfp` then it will
 * continue taking policies.
 *)
let rec mk_tp (macc : lf_policy option) (topo : topology) : link_provider =
  fun mlf_p ->
    match mlf_p with
      | None -> 
        S(Char(from_option (Filter(NetKAT_Types.True)) macc, topo))
      | Some lf_p ->
        (* print_string ("mk_tp with lf_p: " ^ (lf_policy_to_string lf_p) ^ "\n"); *)
        TP(mk_tp (Some(mk_mcstr (flip seq) macc lf_p)) topo)

(* Turn an optional link_provider into an inter. Call in the case where
 * a link is needed, and link-free policies can no longer be accepted. The inter
 * this function produces will ensure that it never receives further link-free
 * policies, and will continue to produce an NL continuation until some context
 * provides it with a valid (non-None) link-provider.
 *)
let rec mk_inter_of_mlp (mlp : link_provider option) : inter =
  match mlp with
    | None    -> NL(fun _ mp mlp -> assert (is_none mp); mk_inter_of_mlp mlp)
    | Some lp -> lp None

let regex_of_policy (p: policy) : regex =
  let open TRegex in

  let rec rpc (tregex : tregex) : inter =
    (* print_string ((Types.string_of_policy p) ^ "\n"); *)
    begin match tregex with
      | Char(PChar(lfp)) ->
        NL(mk_nl lfp)
      | Char(TChar(mlfp, sw)) ->
        TP(mk_tp mlfp sw)
      | Cat(p1, p2) ->
        rpc_seq (rpc p1) (rpc p2)
      | Alt(p1, p2) ->
        rpc_branchy (fun p q -> Alt(p, q)) (rpc p1) (rpc p2)
      | Kleene(q) ->
        S(Kleene(run (rpc q)))
      | Empty -> S(Empty)
    end

  and rpc_seq i j =
    (* The following match impelements this "truth table" for the inter type:
     *
     *    a  | b  | a ; b
     *   ----+----+-------
     *    TP | TP | TP
     *    TP | NL | NL
     *    TP | S  | TP
     *    NL | TP | TP
     *    NL | NL | NL
     *    NL | S  | <<error>>
     *    S  | TP | S
     *    S  | NL | NL
     *    S  | S  | S
     *
     *  Note that in the NL, TP case below, calling f1 with None as the second
     *  argument will force a transition to TP, thus satisfying the truth table
     *  above.
     * *)
    match i, j with
      | TP f1, NL f2 ->
        NL(fun c mlf_p mlp -> rpc_seq (f1 mlf_p) (f2 c None mlp))
      | TP f1, _     ->
        let r = run j in TP(fun mp -> rpc_seq (f1 mp) (S(r)))
      | NL f1, TP f2 -> f1 seq None (Some(f2))
      | NL f1, NL f2 ->
        NL(fun c mlf_p mlp ->
           let c' x y = mk_mcstr c mlf_p (seq x y) in
           f1 seq None (Some(fun mlf_q -> f2 c' mlf_q mlp)))
      | NL _ , S _   -> failwith "Cat(NL, S) can't be represented"
      | S  r , _     -> s_trans r j (fun x y -> Cat(x, y))

  and rpc_branchy cr i j =
    (* The following match impelements this "truth table" for the inter type:
     *
     *    a  | b  | a U/+ b
     *   ----+----+---------
     *    TP | TP | TP
     *    TP | NL | NL
     *    TP | S  | S
     *    NL | TP | NL
     *    NL | NL | NL
     *    NL | S  | NL
     *    S  | TP | S
     *    S  | NL | NL
     *    S  | S  | S
     * *)
    begin match i, j with
      | TP f1, TP f2 -> TP(fun mlp -> rpc_branchy cr (f1 mlp) (f2 mlp))
      | TP f1, NL f2 -> NL(fun c mlf_p mlp ->
                            rpc_branchy cr
                                (rpc_seq (f1 mlf_p) (mk_inter_of_mlp mlp))
                                (f2 c mlf_p mlp))
      | TP f1, S  r  -> S(cr (run i) r)
      | NL f1, TP f2 -> NL(fun c mlf_p mlp ->
                            rpc_branchy cr
                                (f1 c mlf_p mlp)
                                (rpc_seq (f2 mlf_p) (mk_inter_of_mlp mlp)))
      | NL f1, NL f2 ->
        NL(fun c mlf_p mlp ->
           rpc_branchy cr
             (f1 c mlf_p mlp)
             (f2 c mlf_p mlp))
      | NL f1, S  r  -> s_trans r i (flip cr)
      | S   r, _     -> s_trans r j cr
    end

  and s_trans (r : regex) (i : inter) c =
    begin match i with
      | NL f ->
        NL(fun cstr mp ml -> assert (is_none mp); S(c r (run (f cstr None ml))))
      | _ ->
        S(c r (run i))
    end

  and run_with (i : inter) (mp : lf_policy option) (mlp : link_provider option) : inter =
    begin match i with
      | TP f -> f mp
      | NL f -> f seq mp mlp
      | S  r -> S(r)
    end

  and run (i : inter) : regex =
    begin match run_with i None None with
      | TP f -> failwith "shouldn't happen"
      | NL _ -> failwith "need a link in there"
      | S  r -> r
    end in

  run (rpc (TRegex.of_policy p))

let regex_to_aregex (r : regex) : (int aregex) * ((int,  pchar) Hashtbl.t) =
  (* like an ST monad lol *)
  let htbl = Hashtbl.create 20 in
  let intg = ref 0 in
  let next () = let n = !intg in intg := n + 1; n in
  let add c   = let i = next () in Hashtbl.add htbl i c; i in

  (fmap_aregex add r, htbl)

let rec regex_of_aregex (r : int aregex) (htbl : (int, pchar) Hashtbl.t) : regex =
  fmap_aregex (Hashtbl.find htbl) r

module NFA = struct
  open Nfa

  type t = nfa

  type state = Nfa.state

  type edge = state * charset * state 

  module EdgeSet = Set.Make(struct
    type t = edge
    let compare = Pervasives.compare
  end)

  module StateSet = Nfa.StateSet

  module CharSet = struct
    type t = Charset.set
    let mem = Charset.mem 
    let iter = Charset.iter 
    let fold = Charset.fold 
  end

  let to_dot m = nfa_to_dot m

  let state_equal q1 q2 = 
    q1 = q2

  let state_accept m q = 
    StateSet.mem m.f (eps_closure m q) 

  let state_init m q = 
    m.s = q

  let state_name s = Printf.sprintf "%d" s

  let edge_symbols (_,ns,_) = 
    ns

  let edge_name (q1,_,q2) = 
    Printf.sprintf "%d_%d" q1 q2

  let edge_src (q,_,_) = 
    q

  let edge_dst (_,_,q) = 
    q

  let states m = 
    Hashset.fold StateSet.add m.q StateSet.empty

  let inits m = 
    StateSet.singleton m.s
  
  let accepts m = 
    StateSet.filter (state_accept m) (states m)
  
  let edges m = 
    forward_fold_nfa 
      (fun q acc -> 
	Hashtbl.fold 
	  (fun q' ns acc -> EdgeSet.add (q,ns,q') acc)
	  (all_delta m.delta q) acc)
      m m.s EdgeSet.empty  
  
  let outgoing m q = 
    Hashtbl.fold 
      (fun q' ns acc -> EdgeSet.add (q,ns,q') acc)
      (all_delta m.delta q)
      EdgeSet.empty

  let eps_eliminate m =
    (* Printf.printf "--- EPS_ELIMINATE ---\n%s\n" (Nfa.nfa_to_dot m); *)
    (* NOTE(seliopou): The initial state should not be 0 or 1! Code below does not
     * directly depend on this, but it does make debugging it much easier when
     * you can assume that the start state will never be 0 or 1. That way, you can
     * assume packets outside of the network are on vlan 1 and you don't have to
     * renumber states.
     * *)
    let qi,qf = 2,3 in
    let m' = new_nfa_states qi qf in 
    (* epsilon closure cache *)
    let h_eps = Hashtbl.create 17 in 
    (* maps sets of epsilon-closed states to new automaton states *)
    let h_r = Hashtbl.create 17 in 
    (* helper function: convert old state to epsilon closure and new state *)
    let lookup_state qi = 
      let qsi = Hashtbl.find h_eps qi in 
      (qsi, Hashtbl.find h_r qsi) in 
    (* Phase I: initialize new automaton states *)
    Hashset.iter 
      (fun q ->
	let qs = 
	    eps_closure m q in 
	Hashtbl.add h_eps q qs;
	if q = m.s then 
	  Hashtbl.add h_r qs qi
	else if not (Hashtbl.mem h_r qs) then
          Hashtbl.add h_r qs (new_state m')
	else ())
      m.q;
    (* Phase II: initialize new automaton transitions *)
    forward_fold_nfa (fun q () ->
      let qs,r = lookup_state q in 
      if StateSet.mem m.f qs then 
	add_trans m' r Epsilon qf;
          Hashtbl.iter
	      (fun q' ns ->
		let qs',r' = lookup_state q' in
		add_set_trans m' r ns r')
	      (all_delta m.delta qi))
      m m.s ();
    (* Final result *)
    m'
      
  let subseteq = nfa_subseteq

  let regex_to_t r = 
    let create () = new_nfa_states 0 1 in 

    let rec loop r =
      match r with
      | Char n ->
        let m = create () in 
        add_trans m m.s (Character n) m.f;
        m
      | Alt(r1,r2) ->
        let _,_,m = union (loop r1) (loop r2) (Hashtbl.create 1) (Hashtbl.create 1) in
        m
      | Cat(r1,r2) ->
        let _,_,m = concat (loop r1) (loop r2) (Hashtbl.create 1) (Hashtbl.create 1) in
        m
      | Kleene(r) -> 
        let m = loop r in
        add_trans m m.s Epsilon m.f;
        add_trans m m.f Epsilon m.s;
        m
      | Empty ->
        create () in
    let m = loop r in
    let m' = eps_eliminate m in
    elim_dead_states m';
    m'
end

module EdgeSet = Set.Make(struct
  type t = NFA.state * (NetKAT_Types.policy * topology) * NFA.state
  let compare = Pervasives.compare
end)


type 'a dehopified = 'a * ('a SwitchMap.t) * topology * 'a

let regex_to_switch_policies (r : regex) : policy dehopified =
  let (aregex, chash) = regex_to_aregex r in
  let auto = NFA.regex_to_t aregex in

  (* Used to compress state space to sequential integers. Note that the state 0
   * is never used (unless there's an overflow ;) Note that for debugging
   * purposes you should change convert to be the identity function. *)
  let curq = ref 2 in
  let qmap = Hashtbl.create (Hashset.size Nfa.(auto.q)) in
  let convert q =
    try Hashtbl.find qmap q with Not_found ->
      Hashtbl.replace qmap q !curq;
      incr curq;
      (!curq - 1) in

  let add_all ((q, ns, q') : NFA.edge) (m : EdgeSet.t SwitchMap.t) =
    Hashtbl.fold (fun i () acc ->
      let lfp, topo = Hashtbl.find chash i in
      let p = lf_policy_to_policy lfp in
      let edge = (q, (p, topo), q') in
      SwitchMap.merge (fun _ -> lift_maybe2 EdgeSet.union)
        (SwitchMap.map (fun _ -> EdgeSet.singleton edge) topo) acc)
    ns m in

  let to_edge_map (m : NFA.t) : EdgeSet.t SwitchMap.t =
    let open Nfa in 
    forward_fold_nfa (fun q acc ->
      Hashtbl.fold (fun q' ns acc -> 
        add_all (q,ns,q') acc)
      (all_delta m.delta q) acc)
    m m.s SwitchMap.empty in

  let mk_test q = NetKAT_Types.Test(Header SDN_Types.Vlan, VInt.Int16 (convert q)) in
  let mk_filter q = NetKAT_Types.Filter(mk_test q) in
  let mk_mod q = NetKAT_Types.Mod(Header SDN_Types.Vlan, VInt.Int16 (convert q)) in

  let topology = ref SwitchMap.empty in

  let to_policy sw (q, (p, topo), q') : policy =
    (* Printf.printf "Working on q%d -> q%d\n" q q'; *)
    topology := SwitchMap.merge merge_topologies topo !topology;
    let pt_m = SwitchMap.find sw topo in

    let ports_f = foldl1_map (fun p q -> NetKAT_Types.Union(p, q))
        (fun (pt, _) -> NetKAT_Types.Filter(Test(Header SDN_Types.InPort, pt)))
      (PortMap.bindings pt_m) in
    let switch_f = NetKAT_Types.Filter(Test(Switch, VInt.Int64 sw)) in
    let ingress = NetKAT_Types.Seq(switch_f, mk_filter q) in
    let egress = NetKAT_Types.Seq(ports_f, mk_mod q') in

    NetKAT_Types.Seq(ingress, NetKAT_Types.Seq(p, egress)) in

  let edges_to_policy sw (es : EdgeSet.t) : policy =
    let start = EdgeSet.choose es in
    EdgeSet.fold (fun e acc ->
      NetKAT_Types.Union(acc, to_policy sw e))
    (EdgeSet.remove start es) (to_policy sw start) in

  (* All packets entering the network are on vlan 1. Detect these packets and
   * set their vlan to the initial state of the automaton. If the initial state
   * is not a choice state, then is straightforward (the second case). If the
   * initial state is a choice state, then the packet will immediately
   * transition to another non-choice state via an epsilon transition, by the
   * construction of the automaton. In this case, skip the choice state and
   * chose between the epsilon transition reachable states as the initial state.
   *
   * Packets that are not on vlan 1 are considered in the network and may pass.
   * *)
  let check_outside = NetKAT_Types.Test(Header SDN_Types.Vlan, VInt.Int16 1) in
  let ingress_mod =
    let open NFA.StateSet in
<<<<<<< HEAD
        mk_mod Nfa.(auto.s)        
    in
=======
    let choice_closure = NFA.eps_closure_upto (Hashtbl.mem pick_states) auto in
    if Hashtbl.mem pick_states Nfa.(auto.s) then
      (* A choice node may be an initial state. In this case, all states that
       * are reachable by epsilon transitions from that initial states are
       * potential start states and the ingress policy must choose between them.
       * *)
      mk_choice (elements (choice_closure Nfa.(auto.s)))
    else
      (* The initial state may not be a choice node, but a choice node may be
       * reachable from the initial state by epsilon transitions. In that case,
       * find all the states that are reachable from those choice nodes via
       * epsilon transition. The ingress policy must choose between these, but
       * may also in parallel perform other character transitions from the
       * initial state.
       * *)
      let open List in
      let neighbor_qs = Nfa.(neighbors auto auto.s) in
      let choice_qs0 = filter (Hashtbl.mem pick_states) neighbor_qs in
      let choice_qs1 = concat (map (fun x -> elements (choice_closure x)) choice_qs0) in
      match choice_qs1 with
        | [] -> mk_mod Nfa.(auto.s)
        | _  -> if length neighbor_qs = length choice_qs0
                  then assert false (* If all the neighbors are choice nodes,
                                     * then the start node should just be a
                                     * choice node.
                                     * *)
                  else NetKAT_Types.Union(mk_choice choice_qs1, mk_mod Nfa.(auto.s)) in
>>>>>>> a8de5648


  let ingress =
    NetKAT_Types.(Union(Seq(Filter(check_outside), ingress_mod),
               Seq(Filter(Neg(check_outside)), Filter(True)))) in

  (* Once a packet has reached a state that is backwards reachable from the
   * final state, it will immediately transition to the final state via an
   * epsilon transition, by the construction of the automaton. At that point,
   * the packet is exiting the network and is no longer subject to the policy,
   * so its vlan header should be set back to 1.
   *
   * Packets that are not on an egress vlan are considered still inthe network
   * and may pass.
   * *)
  let final_qs = Hashset.to_list
    (Hashtbl.find (Nfa.backward_mapping auto) auto.Nfa.f) in
  let go_outside = NetKAT_Types.Mod(Header SDN_Types.Vlan, VInt.Int16 1) in
  let egress_test = foldl1_map (fun x y -> NetKAT_Types.Or(x, y)) mk_test final_qs in
  let egress =
    NetKAT_Types.(Union(Seq(Filter(egress_test), go_outside),
               Seq(Filter(NetKAT_Types.Neg(egress_test)), Filter(NetKAT_Types.True)))) in

  let swpm = SwitchMap.mapi edges_to_policy (to_edge_map auto) in

  (* Printf.printf "%s\n" (regex_to_string r); *)
  (* Printf.printf "AUTO: %s\n" (Nfa.nfa_to_dot auto); *)
  (* Hashtbl.iter (fun i (lf_p, sw) -> *)
  (*   Printf.printf "%d: %s; %s\n" *)
  (*    i (lf_policy_to_string lf_p) (NetKAT_Pretty.string_of_policy (switch_to_policy
   *    sw))) *)
  (* chash; *)
  (ingress, swpm, !topology, egress)

let dehopify (p : policy) : policy dehopified =
  regex_to_switch_policies (regex_of_policy p)<|MERGE_RESOLUTION|>--- conflicted
+++ resolved
@@ -78,12 +78,7 @@
 type lf_policy =
   | Filter of pred
   | Mod of header * header_val
-<<<<<<< HEAD
-  | Par of lf_policy * lf_policy
-=======
   | Union of lf_policy * lf_policy
-  | Choice of lf_policy * lf_policy
->>>>>>> a8de5648
   | Seq of lf_policy * lf_policy
   | Star of lf_policy
 
@@ -122,15 +117,7 @@
       | Union(p1, p2) ->
         lf_policy_to_policy_k p1 (fun p1' ->
         lf_policy_to_policy_k p2 (fun p2' ->
-<<<<<<< HEAD
-          k (NetKAT_Types.Par(p1', p2'))))
-=======
           k (NetKAT_Types.Union(p1', p2'))))
-      | Choice(p1, p2) ->
-        lf_policy_to_policy_k p1 (fun p1' ->
-        lf_policy_to_policy_k p2 (fun p2' ->
-          k (NetKAT_Types.Choice(p1', p2'))))
->>>>>>> a8de5648
       | Seq(p1, p2) ->
         lf_policy_to_policy_k p1 (fun p1' ->
         lf_policy_to_policy_k p2 (fun p2' ->
@@ -269,12 +256,7 @@
 and link_consumer = cstr -> lf_policy option -> link_provider option -> inter
 
 let seq (p : lf_policy) (q : lf_policy) : lf_policy = Seq(p, q)
-<<<<<<< HEAD
-let par (p : lf_policy) (q : lf_policy) : lf_policy = Par(p, q)
-=======
 let par (p : lf_policy) (q : lf_policy) : lf_policy = Union(p, q)
-(* let pick (p : lf_policy) (q : lf_policy) : lf_policy = Choice(p, q) *)
->>>>>>> a8de5648
 
 let mk_mcstr (c : cstr) mp q =
   optional q (fun p -> c p q) mp
@@ -668,39 +650,8 @@
   let check_outside = NetKAT_Types.Test(Header SDN_Types.Vlan, VInt.Int16 1) in
   let ingress_mod =
     let open NFA.StateSet in
-<<<<<<< HEAD
         mk_mod Nfa.(auto.s)        
     in
-=======
-    let choice_closure = NFA.eps_closure_upto (Hashtbl.mem pick_states) auto in
-    if Hashtbl.mem pick_states Nfa.(auto.s) then
-      (* A choice node may be an initial state. In this case, all states that
-       * are reachable by epsilon transitions from that initial states are
-       * potential start states and the ingress policy must choose between them.
-       * *)
-      mk_choice (elements (choice_closure Nfa.(auto.s)))
-    else
-      (* The initial state may not be a choice node, but a choice node may be
-       * reachable from the initial state by epsilon transitions. In that case,
-       * find all the states that are reachable from those choice nodes via
-       * epsilon transition. The ingress policy must choose between these, but
-       * may also in parallel perform other character transitions from the
-       * initial state.
-       * *)
-      let open List in
-      let neighbor_qs = Nfa.(neighbors auto auto.s) in
-      let choice_qs0 = filter (Hashtbl.mem pick_states) neighbor_qs in
-      let choice_qs1 = concat (map (fun x -> elements (choice_closure x)) choice_qs0) in
-      match choice_qs1 with
-        | [] -> mk_mod Nfa.(auto.s)
-        | _  -> if length neighbor_qs = length choice_qs0
-                  then assert false (* If all the neighbors are choice nodes,
-                                     * then the start node should just be a
-                                     * choice node.
-                                     * *)
-                  else NetKAT_Types.Union(mk_choice choice_qs1, mk_mod Nfa.(auto.s)) in
->>>>>>> a8de5648
-
 
   let ingress =
     NetKAT_Types.(Union(Seq(Filter(check_outside), ingress_mod),
