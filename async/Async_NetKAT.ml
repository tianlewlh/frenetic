open Core.Std
open Async.Std

open NetKAT_Types

exception Assertion_failed of string

type node =
    | Switch of SDN_Types.switchId
    | Host of Packet.dlAddr * Packet.nwAddr

module Node = struct
  type t = node

  let compare = Pervasives.compare

  let to_string t = match t with
    | Switch(sw_id)       -> Printf.sprintf "switch %Lu" sw_id
    | Host(dlAddr, nwAddr) -> Printf.sprintf "host %s/%s"
        (Packet.string_of_nwAddr nwAddr)
        (Packet.string_of_dlAddr dlAddr)

  let parse_dot _ _ = failwith "NYI: Node.parse_dot"
  let parse_gml _ = failwith "NYI: Node.parse_dot"

  let to_dot _ = failwith "NYI: Node.to_dot"
  let to_mininet _ = failwith "NYI: Node.to_mininet"
end

module Link = struct
  type t = unit

  let compare = Pervasives.compare

  let to_string () = "()"
  let default = ()

  let parse_dot _ = failwith "NYI: Link.parse_dot"
  let parse_gml _ = failwith "NYI: Link.parse_dot"

  let to_dot _ = failwith "NYI: Link.to_dot"
  let to_mininet _ = failwith "NYI: Link.to_mininet"
end

module Net = Network.Make(Node)(Link)
module PipeSet = Raw_app.PipeSet

(* Helper function to get around an issue with Pipe.transfer, reported here:
 *
 *   https://github.com/janestreet/async_kernel/issues/3
 *)
let transfer_batch r w ~f =
  Pipe.transfer' r w ~f:(fun q -> return (Queue.map q ~f))
<<<<<<< HEAD
=======

module Pred = struct
  type t = (Net.Topology.t ref, pred) Raw_app.t

  type handler = Net.Topology.t -> event -> pred option Deferred.t
  type async_handler = pred Pipe.Writer.t -> unit -> handler

  let create (pred : pred) (handler : handler) : t =
    let open Raw_app in
    create_primitive pred (fun nib send () ->
      Pipe.close send.pkt_out;
      fun e ->
        handler !nib e
        >>= function
          | None    -> Pipe.write send.update EventNoop
          | Some(p) -> Pipe.write send.update (Event p))

  let create_async (pred : pred) (handler : async_handler) : t =
    let open Raw_app in
    create_primitive pred (fun nib send () ->
      let r_update, w_update = Pipe.create () in
      Pipe.close send.pkt_out;
      Deferred.don't_wait_for
        (transfer_batch r_update send.update ~f:(fun p -> (Async p)));
      let callback = handler w_update () in
      fun e ->
        callback !nib e
        >>= function
          | None    -> Pipe.write send.update EventNoop
          | Some(p) -> Pipe.write send.update (Event p))

  let create_static (pred : pred) : t =
    Raw_app.create_static pred

  let create_from_string (str : string) : t =
    let pol = NetKAT_Parser.program NetKAT_Lexer.token (Lexing.from_string str) in
    match pol with
    | Filter(pred) -> create_static pred
    | _            -> assert false (* XXX(seliopou): raise exception *)

  let create_from_file (filename : string) : t =
    let pol = In_channel.with_file filename ~f:(fun chan ->
      NetKAT_Parser.program NetKAT_Lexer.token (Lexing.from_channel chan))
    in
    match pol with
    | Filter(pred) -> create_static pred
    | _            -> assert false (* XXX(seliopou): raise exception *)

  let default (t:t) : pred =
    t.Raw_app.value

  let run (t:t) nib =
    let recv, callback = Raw_app.run t nib () in
    recv.Raw_app.update, callback

  let neg (t:t) : t =
    Raw_app.lift Optimize.mk_not t

  let conj (t1:t) (t2:t) : t =
    Raw_app.combine ~how:`Parallel Optimize.mk_and t1 t2

  let disj (t1:t) (t2:t) : t =
    Raw_app.combine ~how:`Parallel Optimize.mk_or t1 t2
end

>>>>>>> dd85ae02
exception Sequence_error of PipeSet.t * PipeSet.t

type ('phantom, 'a) pipes = {
  pkt_out : (switchId * SDN_Types.pktOut, 'phantom) Pipe.t;
  update  : ('a, 'phantom) Pipe.t
}

type 'a send = (Pipe.Writer.phantom, 'a) pipes
type 'a recv = (Pipe.Reader.phantom, 'a) pipes

type 'a callback = event -> 'a option Deferred.t

type ('r, 'a) handler  = 'r -> (switchId * SDN_Types.pktOut) Pipe.Writer.t -> unit -> 'a callback
type ('r, 'a) async_handler = 'r -> 'a send -> unit -> 'a callback

module Raw = struct
  type ('r, 'a) t = ('r, 'a) Raw_app.t

  let create ?pipes (value : 'a) (handler : ('r, 'a) handler) : ('r, 'a) t =
    let open Raw_app in
    create_primitive ?pipes value (fun r send () ->
      let callback = handler r send.pkt_out () in
      fun e ->
        callback e
        >>= function
          | None    -> Pipe.write send.update EventNoop
          | Some(p) -> Pipe.write send.update (Event p))

  let create_async ?pipes (value : 'a) (handler : ('r, 'a) async_handler) : ('r, 'a) t =
    let open Raw_app in
    create_primitive ?pipes value (fun r send () ->
      let r_update, w_update = Pipe.create () in
      Deferred.don't_wait_for
        (transfer_batch r_update send.update ~f:(fun p -> (Async p)));
      let callback = handler r { pkt_out = send.pkt_out; update = w_update } () in
      fun e ->
        callback e
        >>= function
          | None    -> Pipe.write send.update EventNoop
          | Some(p) -> Pipe.write send.update (Event p))

  let create_static (value : 'a) : ('r, 'a) t =
    Raw_app.create_static value

end

module Pred = struct
  type t = (Net.Topology.t ref, pred) Raw_app.t

  type handler = Net.Topology.t -> event -> pred option Deferred.t
  type async_handler = pred Pipe.Writer.t -> unit -> handler

  let create (pred : pred) (handler : handler) : t =
    let open Raw_app in
    create_primitive pred (fun nib send () ->
      Pipe.close send.pkt_out;
      fun e ->
        handler !nib e
        >>= function
          | None    -> Pipe.write send.update EventNoop
          | Some(p) -> Pipe.write send.update (Event p))

  let create_async (pred : pred) (handler : async_handler) : t =
    let open Raw_app in
    create_primitive pred (fun nib send () ->
      let r_update, w_update = Pipe.create () in
      Pipe.close send.pkt_out;
      Deferred.don't_wait_for
        (transfer_batch r_update send.update ~f:(fun p -> (Async p)));
      let callback = handler w_update () in
      fun e ->
        callback !nib e
        >>= function
          | None    -> Pipe.write send.update EventNoop
          | Some(p) -> Pipe.write send.update (Event p))

  let create_static (pred : pred) : t =
    Raw_app.create_static pred

  let create_from_string (str : string) : t =
    let pol = NetKAT_Parser.program NetKAT_Lexer.token (Lexing.from_string str) in
    match pol with
    | Filter(pred) -> create_static pred
    | _            -> assert false (* XXX(seliopou): raise exception *)

  let create_from_file (filename : string) : t =
    let pol = In_channel.with_file filename ~f:(fun chan ->
      NetKAT_Parser.program NetKAT_Lexer.token (Lexing.from_channel chan))
    in
    match pol with
    | Filter(pred) -> create_static pred
    | _            -> assert false (* XXX(seliopou): raise exception *)

end

module Policy = struct
  type t = (Net.Topology.t ref, policy) Raw.t

  let create ?pipes (policy : policy) (handler : (Net.Topology.t ref, policy) handler) : t =
    Raw.create ?pipes policy handler

  let create_async ?pipes (policy : policy) (handler : (Net.Topology.t ref, policy) async_handler) : t =
    Raw.create_async ?pipes policy handler

  let create_static (policy : policy) : t =
    Raw.create_static policy

  let create_from_string (str : string) : t =
    let pol = NetKAT_Parser.program NetKAT_Lexer.token (Lexing.from_string str) in
    create_static pol

  let create_from_file (filename : string) : t =
    let pol = In_channel.with_file filename ~f:(fun chan ->
      NetKAT_Parser.program NetKAT_Lexer.token (Lexing.from_channel chan)) in
    create_static pol
end


let default (t : ('r, 'a) Raw.t) : 'a =
  t.Raw_app.value

let lift (f : 'a -> 'b) (t : ('r, 'a) Raw.t) : ('r, 'b) Raw.t =
  Raw_app.lift f t

let ap ?(how=`Sequential) (t1 : ('r, 'a -> 'b) Raw.t) (t2 : ('r, 'a) Raw.t) : ('r, 'b) Raw.t =
  Raw_app.ap t1 t2

let run (t : ('r, 'a) Raw.t) (r : 'r) () : ('a recv * (event -> unit Deferred.t)) =
  let recv, callback = Raw_app.run t r () in
  { pkt_out = recv.Raw_app.pkt_out; update = recv.Raw_app.update }, callback

let neg (t:Pred.t) : Pred.t =
  Raw_app.lift Optimize.mk_not t

let conj (t1:Pred.t) (t2:Pred.t) : Pred.t =
  Raw_app.combine ~how:`Parallel Optimize.mk_and t1 t2

let disj (t1:Pred.t) (t2:Pred.t) : Pred.t =
  Raw_app.combine ~how:`Parallel Optimize.mk_or t1 t2

let union ?(how=`Parallel) (app1 : Policy.t) (app2 : Policy.t) : Policy.t =
  Raw_app.combine ~how:how Optimize.mk_union app1 app2

exception Sequence_error of PipeSet.t * PipeSet.t

let seq (app1 : Policy.t) (app2 : Policy.t) : Policy.t =
  let open Raw_app in
  begin if not PipeSet.(is_empty (inter app1.pipes app2.pipes)) then
    (* In order for the form of composition below, the apps must not be
     * listening on the same pipe for `PacketIn` events. In this case,
     * only one of the apps will actually run and produce PacketOut messages
     * on a `PacketIn` event. *)
    raise (Sequence_error(app1.pipes, app2.pipes))
  end;
  Raw_app.combine ~how:`Sequential Optimize.mk_seq app1 app2

<<<<<<< HEAD
let filter (p : pred) : Policy.t =
  Policy.create_static (Filter p)

let filter' (p : Pred.t) : Policy.t =
  lift (fun p -> Filter p) p

let guard (pred : pred) (app : Policy.t) : Policy.t =
  seq (filter pred) app

let guard' (pred : Pred.t) (app : Policy.t) : Policy.t =
  seq (filter' pred) app

let slice (pred : pred) (app1 : Policy.t) (app2 : Policy.t) : Policy.t =
  union ~how:`Parallel
    (seq (filter pred) app1)
    (seq (filter (Neg pred)) app2)
=======
let filter (p : pred) : app =
  create_static (Filter p)

let filter' (p : Pred.t) : app =
  Raw_app.lift (fun p -> Filter p) p

let guard (pred : pred) (app : app) : app =
  seq (filter pred) app

let guard' (pred : Pred.t) (app : app) : app =
  seq (filter' pred) app
>>>>>>> dd85ae02

let slice' (pred : Pred.t) (app1 : Policy.t) (app2 : Policy.t) : Policy.t =
  union ~how:`Parallel
<<<<<<< HEAD
    (seq (filter' pred) app1)
    (seq (filter' (neg pred)) app2)
=======
    (seq (filter pred) app1)
    (seq (filter (Neg pred)) app2)

let slice' (pred : Pred.t) (app1 : app) (app2 : app) : app =
  union ~how:`Parallel
    (seq (filter' pred) app1)
    (seq (filter' (Pred.neg pred)) app2)
>>>>>>> dd85ae02
<|MERGE_RESOLUTION|>--- conflicted
+++ resolved
@@ -51,74 +51,7 @@
  *)
 let transfer_batch r w ~f =
   Pipe.transfer' r w ~f:(fun q -> return (Queue.map q ~f))
-<<<<<<< HEAD
-=======
-
-module Pred = struct
-  type t = (Net.Topology.t ref, pred) Raw_app.t
-
-  type handler = Net.Topology.t -> event -> pred option Deferred.t
-  type async_handler = pred Pipe.Writer.t -> unit -> handler
-
-  let create (pred : pred) (handler : handler) : t =
-    let open Raw_app in
-    create_primitive pred (fun nib send () ->
-      Pipe.close send.pkt_out;
-      fun e ->
-        handler !nib e
-        >>= function
-          | None    -> Pipe.write send.update EventNoop
-          | Some(p) -> Pipe.write send.update (Event p))
-
-  let create_async (pred : pred) (handler : async_handler) : t =
-    let open Raw_app in
-    create_primitive pred (fun nib send () ->
-      let r_update, w_update = Pipe.create () in
-      Pipe.close send.pkt_out;
-      Deferred.don't_wait_for
-        (transfer_batch r_update send.update ~f:(fun p -> (Async p)));
-      let callback = handler w_update () in
-      fun e ->
-        callback !nib e
-        >>= function
-          | None    -> Pipe.write send.update EventNoop
-          | Some(p) -> Pipe.write send.update (Event p))
-
-  let create_static (pred : pred) : t =
-    Raw_app.create_static pred
-
-  let create_from_string (str : string) : t =
-    let pol = NetKAT_Parser.program NetKAT_Lexer.token (Lexing.from_string str) in
-    match pol with
-    | Filter(pred) -> create_static pred
-    | _            -> assert false (* XXX(seliopou): raise exception *)
-
-  let create_from_file (filename : string) : t =
-    let pol = In_channel.with_file filename ~f:(fun chan ->
-      NetKAT_Parser.program NetKAT_Lexer.token (Lexing.from_channel chan))
-    in
-    match pol with
-    | Filter(pred) -> create_static pred
-    | _            -> assert false (* XXX(seliopou): raise exception *)
-
-  let default (t:t) : pred =
-    t.Raw_app.value
-
-  let run (t:t) nib =
-    let recv, callback = Raw_app.run t nib () in
-    recv.Raw_app.update, callback
-
-  let neg (t:t) : t =
-    Raw_app.lift Optimize.mk_not t
-
-  let conj (t1:t) (t2:t) : t =
-    Raw_app.combine ~how:`Parallel Optimize.mk_and t1 t2
-
-  let disj (t1:t) (t2:t) : t =
-    Raw_app.combine ~how:`Parallel Optimize.mk_or t1 t2
-end
-
->>>>>>> dd85ae02
+
 exception Sequence_error of PipeSet.t * PipeSet.t
 
 type ('phantom, 'a) pipes = {
@@ -275,7 +208,6 @@
   end;
   Raw_app.combine ~how:`Sequential Optimize.mk_seq app1 app2
 
-<<<<<<< HEAD
 let filter (p : pred) : Policy.t =
   Policy.create_static (Filter p)
 
@@ -292,31 +224,8 @@
   union ~how:`Parallel
     (seq (filter pred) app1)
     (seq (filter (Neg pred)) app2)
-=======
-let filter (p : pred) : app =
-  create_static (Filter p)
-
-let filter' (p : Pred.t) : app =
-  Raw_app.lift (fun p -> Filter p) p
-
-let guard (pred : pred) (app : app) : app =
-  seq (filter pred) app
-
-let guard' (pred : Pred.t) (app : app) : app =
-  seq (filter' pred) app
->>>>>>> dd85ae02
 
 let slice' (pred : Pred.t) (app1 : Policy.t) (app2 : Policy.t) : Policy.t =
   union ~how:`Parallel
-<<<<<<< HEAD
     (seq (filter' pred) app1)
-    (seq (filter' (neg pred)) app2)
-=======
-    (seq (filter pred) app1)
-    (seq (filter (Neg pred)) app2)
-
-let slice' (pred : Pred.t) (app1 : app) (app2 : app) : app =
-  union ~how:`Parallel
-    (seq (filter' pred) app1)
-    (seq (filter' (Pred.neg pred)) app2)
->>>>>>> dd85ae02
+    (seq (filter' (neg pred)) app2)