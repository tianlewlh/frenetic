--- conflicted
+++ resolved
@@ -142,7 +142,6 @@
     netkat,
     netkat.async
 
-<<<<<<< HEAD
 Executable webkat
   Path: frenetic
   MainIs: webkat.ml
@@ -167,8 +166,6 @@
     netkat,
     netkat.async
 
-=======
->>>>>>> 1c902ebd
 Executable test_updates
   Path: frenetic
   MainIs: test_updates.ml
