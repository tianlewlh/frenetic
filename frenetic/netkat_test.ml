(*
open NetKAT_Parser
open NetKAT_Types

let netkat_of_string (s: string) : NetKAT_Types.policy = 
  program NetKAT_Lexer.token (Lexing.from_string s)

let rec repl () : unit =
  print_string "> ";
  (
  try
    print_string (string_of_policy (netkat_of_string (read_line ())))
  with _ -> print_string "Oops, parse error"
  );
  print_newline ();
  repl ()
   
let _  =
  repl ()
*)



module Example = struct
  open SDN_Types
  open VInt
  open NetKAT_Types

  (* End to end connectivity via mac addresses routing, hard coded for a tree topo using 4 nodes *)

  let match_switch (sw : int) : string =
    "(filter (switch = " ^ (string_of_int sw) ^ "))"
  
  
  let match_dst_mac (dst_mac: string) : string =
    "(filter (dlDst = " ^ dst_mac ^ "))"
  

  let mod_out_port (out_port : int) : string =
    "(inPort -> " ^ (string_of_int out_port) ^ ")"

  let out_rule (dst_info : string * int) : string =
    match dst_info with
      | (dst_mac, out_port) -> 
          "(" ^ (match_dst_mac dst_mac) ^ ";" ^ (mod_out_port out_port) ^ ")"
   

  (* (match_switch sw);  *)
  let switch_policy (sw : int) (dsts : (string * int) list) : string =
    let sw_pol = String.concat " + " (List.map out_rule dsts) in
    "(" ^ (match_switch sw) ^ ";" ^ "(" ^ sw_pol ^ "))"

  let pol_switch1 = switch_policy 1 [("00:00:00:00:00:01", 1);
                                     ("00:00:00:00:00:02", 2);
                                     ("00:00:00:00:00:03", 3);
                                     ("00:00:00:00:00:04", 3);]

  let pol_switch2 = switch_policy 2 [("00:00:00:00:00:01", 1);
                                     ("00:00:00:00:00:02", 1);
                                     ("00:00:00:00:00:03", 2);
                                     ("00:00:00:00:00:04", 2);]

  let pol_switch3 = switch_policy 3 [("00:00:00:00:00:01", 1);
                                     ("00:00:00:00:00:02", 1);
                                     ("00:00:00:00:00:03", 2);
                                     ("00:00:00:00:00:04", 3);]

  let pol_str = pol_switch1 ^ " + " ^ pol_switch2 ^ " + " ^ pol_switch3




end

let () =
  let local p =
    (fun sw -> LocalCompiler.to_table
      (LocalCompiler.compile sw p)) in
  print_string (Example.pol_str ^ "\n\n");
<<<<<<< HEAD
  let pol = Parser.program Lexer.token (Lexing.from_string Example.pol_str) in
  let _ = Async_Controller.start_static local 6633 pol in
  Core.Std.never_returns (Async.Std.Scheduler.go ())
                                             
=======
  let pol = NetKAT_Parser.program NetKAT_Lexer.token (Lexing.from_string Example.pol_str) in
  Lwt_main.run (Controller.start local 6633 (NetKAT_Stream.constant pol))
>>>>>>> 37d7c0b8
<|MERGE_RESOLUTION|>--- conflicted
+++ resolved
@@ -77,12 +77,6 @@
     (fun sw -> LocalCompiler.to_table
       (LocalCompiler.compile sw p)) in
   print_string (Example.pol_str ^ "\n\n");
-<<<<<<< HEAD
-  let pol = Parser.program Lexer.token (Lexing.from_string Example.pol_str) in
+  let pol = NetKAT_Parser.program NetKAT_Lexer.token (Lexing.from_string Example.pol_str) in
   let _ = Async_Controller.start_static local 6633 pol in
-  Core.Std.never_returns (Async.Std.Scheduler.go ())
-                                             
-=======
-  let pol = NetKAT_Parser.program NetKAT_Lexer.token (Lexing.from_string Example.pol_str) in
-  Lwt_main.run (Controller.start local 6633 (NetKAT_Stream.constant pol))
->>>>>>> 37d7c0b8
+  Core.Std.never_returns (Async.Std.Scheduler.go ())