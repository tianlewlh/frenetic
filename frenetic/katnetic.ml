--- conflicted
+++ resolved
@@ -1,7 +1,6 @@
 module Run = struct
   open Core.Std
   open Async.Std
-
 
   let main update learn filename =
     let open NetKAT_LocalCompiler in
@@ -107,11 +106,7 @@
     Arg.(value & (pos 0 (some file) None) & info [] ~docv:"FILE" ~doc)
   in
   let doc = "start a controller that will serve the static policy" in
-<<<<<<< HEAD
-  Term.(pure Run.main $ learn $ policy),
-=======
-  Term.(pure Run.main $ update $ learn $ (policy 0)),
->>>>>>> 82072d1c
+  Term.(pure Run.main $ update $ learn $ policy),
   Term.info "run" ~doc
 
 let dump_cmd : unit Cmdliner.Term.t * Cmdliner.Term.info =
