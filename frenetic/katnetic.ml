--- conflicted
+++ resolved
@@ -78,15 +78,10 @@
       let open Types in
       let pol0  = SwitchMap.find sw switch_policies in
       let pol0' = Seq(Seq(Par(i,id),pol0),Par(e,id)) in
-<<<<<<< HEAD
       let tbl0 = to_table (compile sw pol0') in
-      Format.printf "@[%a\n%a@\n\n@]%!"
-=======
-      let tbl0 = to_table sw (compile pol0') in
       let open VInt in
       Format.printf "@[policy for switch %ld:\n%!%a\n\nflowtable for switch %ld:\n%!%a@\n\n@]%!"
         (get_int32 sw)
->>>>>>> f0ced754
         Pretty.format_policy pol0'
         (get_int32 sw)
         SDN_Types.format_flowTable tbl0)
