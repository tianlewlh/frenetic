--- conflicted
+++ resolved
@@ -1,13 +1,8 @@
 module Run = struct
   open Core.Std
   open Async.Std
-<<<<<<< HEAD
 
   let main update learn no_discovery no_host policy_queue_size filename =
-    let open NetKAT_LocalCompiler in
-=======
-  let main update learn policy_queue_size filename =
->>>>>>> ebe70c64
     let main () =
       let open Async_NetKAT in
       let static = match filename with
