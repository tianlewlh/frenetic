<<<<<<< HEAD
open OUnitHack
=======
let _ =
  Pa_ounit_lib.Runtime.unset_lib "dummy";
  Pa_ounit_lib.Runtime.set_lib "netkat"

>>>>>>> 37d7c0b8
module QCGen = QuickCheck_gen
open SDN_Types
open NetKAT_Types
open NetKAT_Pretty

let test_compile lhs rhs =
  let rhs' =
    LocalCompiler.to_netkat
      (LocalCompiler.of_policy (VInt.Int64 0L) lhs) in
  if rhs' = rhs then
    true
  else
    (Format.printf "compile @,%a@, produced %a@,,@,expected %a\n%!"
       format_policy lhs format_policy rhs' format_policy rhs;
     false)

let test_compile_table pol tbl = 
  let open LocalCompiler in 
  let tbl' = to_table (compile (VInt.Int64 0L) pol) in
  if tbl = tbl' then 
    true
  else
    (Format.printf "compile @,%a@, produced %a@,,@,expected %a\n%!"
       format_policy pol format_flowTable tbl' format_flowTable tbl;
     false)

let ite (pred : pred) (then_pol : policy) (else_pol : policy) : policy =
  Par (Seq (Filter pred, then_pol), Seq (Filter (Neg pred), else_pol))

let testSrc n = Test (Header EthSrc, VInt.Int64 (Int64.of_int n))
let testDst n = Test (Header EthDst, VInt.Int64 (Int64.of_int n))
let modSrc n = Mod (Header EthSrc, VInt.Int64 (Int64.of_int n))
let modDst n = Mod (Header EthDst, VInt.Int64 (Int64.of_int n))

TEST "compile drop" =
  test_compile (Filter False) (Filter False)

TEST "compile test" =
  let pr = testSrc 0 in
  test_compile (Filter pr) (Filter pr)

TEST "compile negation" =
  let pr = testSrc 0 in
  test_compile (Filter (Neg pr)) (Filter (Neg pr))

TEST "compile negation of conjunction" =
  let pr = And (testSrc 0, testDst 0) in
  test_compile
    (Filter (Neg pr))
    (Filter (Neg pr))

TEST "commute test annihilator" =
  test_compile
    (Seq (modSrc 1 , Filter (testSrc 0)))
    (Filter False)

TEST "commute test different fields" =
  test_compile
    (Seq (modSrc 1, Filter (testDst 0)))
    (Seq (Filter (testDst 0), modSrc 1))

(* trivial optimization possible *)
TEST "commute same field" =
  test_compile
    (Seq (modSrc 1, Filter (testSrc 1)))
    (modSrc 1)

(* trivial optimization possible *)
TEST "same field, two values = drop" =
  let pr1 = testSrc 1 in
  let pr2 = testSrc 0 in
  test_compile
    (Filter (And (pr1, pr2)))
    (Filter False)

TEST "par1" =
  test_compile
    (Par(modSrc 1,
	 ite
	   (testSrc 1)
	   (modSrc 2)
	   (modSrc 3)))
    (ite
       (testSrc 1)
       (Par (modSrc 1,
	     modSrc 2))
       (Par (modSrc 1,
	     modSrc 3)))
       
TEST "star id" =
  test_compile
    (Star (Filter True))
    (Filter True)

TEST "star drop" =
  test_compile
    (Star (Filter False))
    (Filter True)

TEST "star modify1" =
  test_compile
    (Star (modSrc 1))
    (Par (Filter True, modSrc 1))

TEST "star modify2" =
  test_compile
    (Star (Par (modSrc 0,
	        ite (testSrc 0) (modSrc 1) (modSrc 2))))
    (ite
       (testSrc 0)
       (Par (Par (Par (Filter True, modSrc 0), modSrc 1), modSrc 2))
       (Par (Par (Par (Filter True, modSrc 0), modSrc 1), modSrc 2)))

(*
TEST "policy that caused stack overflow on 10/16/2013" =
  test_compile
    (Par (Seq (Filter (Or (Test (Dst, 1), And (Test (Dst, 1), Test (Src, 0)))),
            Par (Mod (Dst, 0), Filter (And (Or (Test (Src, 2), Test (Dst, 1)),
                                          Test (Dst, 0))))),
         Seq (drop, Mod (Src, 1))))
    id *)

(*  Src -> A ; (filter Src = C + Dst -> C) *)
TEST "quickcheck failure on 10/16/2013" =
  test_compile
    (Seq (modSrc 0, Par (Filter (testSrc 2), modDst 2)))
    (Seq (modDst 2, modSrc 0))

TEST "choice1" =
  test_compile
    (Choice (modSrc 0, modSrc 1))
    (Choice (modSrc 0, modSrc 1))

TEST "choice2" =
  test_compile
    (Seq (Filter (testSrc 2), Choice (modSrc 0, modSrc 1)))
    (Seq (Filter (testSrc 2), Choice (modSrc 0, modSrc 1)))

TEST "choice3" = 
   test_compile
     (Par (Seq (Filter (testSrc 3), Choice (modSrc 0, modSrc 1)),
           Par (Seq (Filter (testSrc 0), modSrc 2),
		Seq (Filter (testSrc 1), modSrc 2))))
     (Par(Seq(Filter (testSrc 0), modSrc 2),
	  Par(Seq(Filter (testSrc 1), modSrc 2),
	      Seq(Filter (testSrc 3), 
		  Choice (modSrc 0, modSrc 1)))))

TEST "regression test for sequencing choice with id" = 
  test_compile
    (Seq(Choice (modSrc 0, modSrc 1), Filter True))
    (Choice (modSrc 0, modSrc 1))
    
TEST "vlan" =
  let test_vlan_none = Test (Header Vlan, VInt.Int16 0xFFF) in
  let mod_vlan_none = Mod (Header Vlan, VInt.Int16 0xFFF) in
  let mod_port1 = Mod (Header InPort, VInt.Int16 1) in 
  let id = Filter True in
  let pol =
    Seq (ite 
	   test_vlan_none 
	   id
	   (Seq(id, mod_vlan_none)), 
	 mod_port1) in
  let pol' = 
    ite test_vlan_none
      mod_port1
      (Seq (mod_vlan_none, mod_port1)) in 
  test_compile pol pol'

(* TEST "quickcheck local compiler" = *)
(*   let testable_pol_pkt_to_bool = *)
(*     let open QuickCheck in *)
(*     let open QCGen in *)
(*     testable_fun *)
(*       (resize 3 *)
(*        (NetKATArb.arbitrary_policy >>= fun pol -> *)
(*           NetKATArb.arbitrary_packet >>= fun pkt -> *)
(*             Format.eprintf "Policy: %s\n%!" (NetKAT.string_of_policy pol); *)
(*             ret_gen (pol, pkt))) *)
(*       (fun (pol,pkt) -> NetKAT.string_of_policy pol) *)
(*       testable_bool in *)
(*   let prop_compile_ok (pol, pkt) = *)
(*     let open NetKAT in *)
(*     NetKAT.PacketSetSet.compare *)
(*       (NetKAT.eval pkt pol) *)
(*       (NetKAT.eval pkt (LocalCompiler.Local.to_netkat (LocalCompiler.Local.of_policy pol))) = 0 in *)
(*   let cfg = { QuickCheck.verbose with QuickCheck.maxTest = 1000 } in *)
(*   match QuickCheck.check testable_pol_pkt_to_bool cfg prop_compile_ok with *)
(*     | QuickCheck.Success -> true *)
(*     | _ -> failwith "quickchecking failed" *)<|MERGE_RESOLUTION|>--- conflicted
+++ resolved
@@ -1,11 +1,4 @@
-<<<<<<< HEAD
 open OUnitHack
-=======
-let _ =
-  Pa_ounit_lib.Runtime.unset_lib "dummy";
-  Pa_ounit_lib.Runtime.set_lib "netkat"
-
->>>>>>> 37d7c0b8
 module QCGen = QuickCheck_gen
 open SDN_Types
 open NetKAT_Types
