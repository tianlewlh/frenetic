open OUnitHack
module QCGen = QuickCheck_gen
open SDN_Types
open NetKAT_Types
open NetKAT_Pretty

let test_compile lhs rhs =
  let rhs' =
    LocalCompiler.to_netkat
      (LocalCompiler.of_policy 0L lhs) in
  if rhs' = rhs then
    true
  else
    (Format.printf "compile @,%a@, produced %a@,,@,expected %a\n%!"
       format_policy lhs format_policy rhs' format_policy rhs;
     false)

let test_compile_table pol tbl = 
  let open LocalCompiler in 
  let tbl' = to_table (compile 0L pol) in
  if tbl = tbl' then 
    true
  else
    (Format.printf "compile @,%a@, produced %a@,,@,expected %a\n%!"
       format_policy pol format_flowTable tbl' format_flowTable tbl;
     false)

let ite (pred : pred) (then_pol : policy) (else_pol : policy) : policy =
  Union (Seq (Filter pred, then_pol), Seq (Filter (Neg pred), else_pol))

let testSrc n = Test (Header EthSrc, VInt.Int64 (Int64.of_int n))
let testDst n = Test (Header EthDst, VInt.Int64 (Int64.of_int n))
let modSrc n = Mod (Header EthSrc, VInt.Int64 (Int64.of_int n))
let modDst n = Mod (Header EthDst, VInt.Int64 (Int64.of_int n))

TEST "compile drop" =
  test_compile (Filter False) (Filter False)

TEST "compile test" =
  let pr = testSrc 0 in
  test_compile (Filter pr) (Filter pr)

TEST "compile negation" =
  let pr = testSrc 0 in
  test_compile (Filter (Neg pr)) (Filter (Neg pr))

TEST "compile negation of conjunction" =
  let pr = And (testSrc 0, testDst 0) in
  test_compile
    (Filter (Neg pr))
    (Filter (Neg pr))

TEST "commute test annihilator" =
  test_compile
    (Seq (modSrc 1 , Filter (testSrc 0)))
    (Filter False)

TEST "commute test different fields" =
  test_compile
    (Seq (modSrc 1, Filter (testDst 0)))
    (Seq (Filter (testDst 0), modSrc 1))

(* trivial optimization possible *)
TEST "commute same field" =
  test_compile
    (Seq (modSrc 1, Filter (testSrc 1)))
    (modSrc 1)

(* trivial optimization possible *)
TEST "same field, two values = drop" =
  let pr1 = testSrc 1 in
  let pr2 = testSrc 0 in
  test_compile
    (Filter (And (pr1, pr2)))
    (Filter False)

TEST "par1" =
  test_compile
    (Union(modSrc 1,
	 ite
	   (testSrc 1)
	   (modSrc 2)
	   (modSrc 3)))
    (ite
       (testSrc 1)
       (Union (modSrc 1,
	     modSrc 2))
       (Union (modSrc 1,
	     modSrc 3)))
       
TEST "star id" =
  test_compile
    (Star (Filter True))
    (Filter True)

TEST "star drop" =
  test_compile
    (Star (Filter False))
    (Filter True)

TEST "star modify1" =
  test_compile
    (Star (modSrc 1))
    (Union (Filter True, modSrc 1))

TEST "star modify2" =
  test_compile
    (Star (Union (modSrc 0,
	        ite (testSrc 0) (modSrc 1) (modSrc 2))))
    (ite
       (testSrc 0)
       (Union (Union (Union (Filter True, modSrc 0), modSrc 1), modSrc 2))
       (Union (Union (Union (Filter True, modSrc 0), modSrc 1), modSrc 2)))

(*
TEST "policy that caused stack overflow on 10/16/2013" =
  test_compile
    (Union (Seq (Filter (Or (Test (Dst, 1), And (Test (Dst, 1), Test (Src, 0)))),
            Union (Mod (Dst, 0), Filter (And (Or (Test (Src, 2), Test (Dst, 1)),
                                          Test (Dst, 0))))),
         Seq (drop, Mod (Src, 1))))
    id *)

(*  Src -> A ; (filter Src = C + Dst -> C) *)
TEST "quickcheck failure on 10/16/2013" =
  test_compile
    (Seq (modSrc 0, Union (Filter (testSrc 2), modDst 2)))
    (Seq (modDst 2, modSrc 0))

<<<<<<< HEAD
=======
TEST "choice1" =
  test_compile
    (Choice (modSrc 0, modSrc 1))
    (Choice (modSrc 0, modSrc 1))

TEST "choice2" =
  test_compile
    (Seq (Filter (testSrc 2), Choice (modSrc 0, modSrc 1)))
    (Seq (Filter (testSrc 2), Choice (modSrc 0, modSrc 1)))

TEST "choice3" = 
   test_compile
     (Union (Seq (Filter (testSrc 3), Choice (modSrc 0, modSrc 1)),
           Union (Seq (Filter (testSrc 0), modSrc 2),
		Seq (Filter (testSrc 1), modSrc 2))))
     (Union(Seq(Filter (testSrc 0), modSrc 2),
	  Union(Seq(Filter (testSrc 1), modSrc 2),
	      Seq(Filter (testSrc 3), 
		  Choice (modSrc 0, modSrc 1)))))

TEST "regression test for sequencing choice with id" = 
  test_compile
    (Seq(Choice (modSrc 0, modSrc 1), Filter True))
    (Choice (modSrc 0, modSrc 1))
>>>>>>> a8de5648
    
TEST "vlan" =
  let test_vlan_none = Test (Header Vlan, VInt.Int16 0xFFF) in
  let mod_vlan_none = Mod (Header Vlan, VInt.Int16 0xFFF) in
  let mod_port1 = Mod (Header InPort, VInt.Int16 1) in 
  let id = Filter True in
  let pol =
    Seq (ite 
	   test_vlan_none 
	   id
	   (Seq(id, mod_vlan_none)), 
	 mod_port1) in
  let pol' = 
    ite test_vlan_none
      mod_port1
      (Seq (mod_vlan_none, mod_port1)) in 
  test_compile pol pol'

(* TEST "quickcheck local compiler" = *)
(*   let testable_pol_pkt_to_bool = *)
(*     let open QuickCheck in *)
(*     let open QCGen in *)
(*     testable_fun *)
(*       (resize 3 *)
(*        (NetKATArb.arbitrary_policy >>= fun pol -> *)
(*           NetKATArb.arbitrary_packet >>= fun pkt -> *)
(*             Format.eprintf "Policy: %s\n%!" (NetKAT.string_of_policy pol); *)
(*             ret_gen (pol, pkt))) *)
(*       (fun (pol,pkt) -> NetKAT.string_of_policy pol) *)
(*       testable_bool in *)
(*   let prop_compile_ok (pol, pkt) = *)
(*     let open NetKAT in *)
(*     NetKAT.PacketSetSet.compare *)
(*       (NetKAT.eval pkt pol) *)
(*       (NetKAT.eval pkt (LocalCompiler.Local.to_netkat (LocalCompiler.Local.of_policy pol))) = 0 in *)
(*   let cfg = { QuickCheck.verbose with QuickCheck.maxTest = 1000 } in *)
(*   match QuickCheck.check testable_pol_pkt_to_bool cfg prop_compile_ok with *)
(*     | QuickCheck.Success -> true *)
(*     | _ -> failwith "quickchecking failed" *)<|MERGE_RESOLUTION|>--- conflicted
+++ resolved
@@ -127,33 +127,6 @@
     (Seq (modSrc 0, Union (Filter (testSrc 2), modDst 2)))
     (Seq (modDst 2, modSrc 0))
 
-<<<<<<< HEAD
-=======
-TEST "choice1" =
-  test_compile
-    (Choice (modSrc 0, modSrc 1))
-    (Choice (modSrc 0, modSrc 1))
-
-TEST "choice2" =
-  test_compile
-    (Seq (Filter (testSrc 2), Choice (modSrc 0, modSrc 1)))
-    (Seq (Filter (testSrc 2), Choice (modSrc 0, modSrc 1)))
-
-TEST "choice3" = 
-   test_compile
-     (Union (Seq (Filter (testSrc 3), Choice (modSrc 0, modSrc 1)),
-           Union (Seq (Filter (testSrc 0), modSrc 2),
-		Seq (Filter (testSrc 1), modSrc 2))))
-     (Union(Seq(Filter (testSrc 0), modSrc 2),
-	  Union(Seq(Filter (testSrc 1), modSrc 2),
-	      Seq(Filter (testSrc 3), 
-		  Choice (modSrc 0, modSrc 1)))))
-
-TEST "regression test for sequencing choice with id" = 
-  test_compile
-    (Seq(Choice (modSrc 0, modSrc 1), Filter True))
-    (Choice (modSrc 0, modSrc 1))
->>>>>>> a8de5648
     
 TEST "vlan" =
   let test_vlan_none = Test (Header Vlan, VInt.Int16 0xFFF) in
