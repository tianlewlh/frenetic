--- conflicted
+++ resolved
@@ -14,48 +14,6 @@
 
   let stats_reply sw xid stats = ()
 
-<<<<<<< HEAD
-  let packet_in sw xid pktIn = 
-    let pkt = Packet.parse pktIn.PacketIn.packet in
-    match pktIn.PacketIn.buffer_id with
-      | Some bufId -> 
-        let inport = pktIn.PacketIn.port in 
-        let src = pkt.Packet.dlSrc in 
-        let dst = pkt.Packet.dlDst in 
-        let sw_table = List.assoc sw !table in 
-        Hashtbl.add sw_table src inport;
-        let open FlowMod in
-            if Hashtbl.mem sw_table dst then 
-              let outport = Hashtbl.find sw_table dst in 
-              let m = { Match.all with 
-                Match.dlSrc = Some src;
-                Match.dlDst = Some dst;
-                Match.inPort = Some inport } in 
-              let fm = {
-                mod_cmd = Command.AddFlow;
-                match_ = m;
-                priority = 1;
-                actions = [Action.Output (PseudoPort.PhysicalPort outport)];
-                cookie = Int64.zero;
-                idle_timeout = Timeout.Permanent;
-                hard_timeout = Timeout.Permanent;
-                notify_when_removed = false;
-                apply_to_packet = None;
-                out_port = None;
-                check_overlap = false } in 
-              send_flow_mod sw (Int32.succ xid) fm;
-              send_barrier_request sw (Int32.succ (Int32.succ xid))
-            else
-              let open PacketOut in
-                  let pktOut = { 
-                    buf_or_bytes = Payload.Buffer bufId;
-                    port_id = Some pktIn.PacketIn.port;
-                    actions = [Action.Output PseudoPort.Flood] 
-                  } in 
-                  send_packet_out sw xid pktOut
-      | _ -> 
-        ()          
-=======
   let packet_in sw xid pktIn =
     let pkt = Payload.parse pktIn.PacketIn.payload in
     let inport = pktIn.PacketIn.port in 
@@ -92,7 +50,6 @@
             actions = [Action.Output PseudoPort.Flood] 
               } in 
           send_packet_out sw xid pktOut
->>>>>>> 5c5526da
 
   let port_status _ _ _ = ()
 
