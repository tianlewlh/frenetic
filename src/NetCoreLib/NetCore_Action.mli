open OpenFlow0x01
open Packet
open NetCore_Types.Internal

val concat_map : ('a -> 'b list) -> 'a list -> 'b list

val filter_map : ('a -> 'b option) -> 'a list -> 'b list

module type ACTION = 
 sig 
  type t 
  
  type e 
  
  val atoms : t -> e list

  val to_action : e -> t
  
  val drop : t
  
  val pass : t
  
  val apply_action : t -> lp -> lp list
  
  val par_action : t -> t -> t
  
  val seq_action : t -> t -> t
  
  val restrict_range : e -> ptrn -> ptrn
  
  val domain : e -> ptrn

  val to_string : t -> string

  val is_equal : t -> t -> bool

 end

module Output : sig
  include ACTION
    with type e = action_atom
    and type t = action
  val forward : portId -> t
  val to_all : t
  val updateDlSrc : Int64.t -> Int64.t -> t
  val updateDlDst : Int64.t -> Int64.t -> t
  val updateDlVlan : int option -> int option -> t
  val updateSrcIP : Int32.t -> Int32.t -> t
  val updateDstIP : Int32.t -> Int32.t -> t
  val updateSrcPort : int -> int -> t
  val updateDstPort : int -> int -> t
<<<<<<< HEAD
  val bucket : int -> bool -> t
=======
  val bucket : int -> t
  val controller : (OpenFlow0x01.switchId -> port -> packet -> action) -> t
  val apply_controller : action -> lp -> action
  val switch_part  : action -> action
>>>>>>> 13f1b100
  val as_actionSequence : portId option -> t -> OpenFlow0x01.Action.sequence
end

module Bool : ACTION 
  with type t = bool<|MERGE_RESOLUTION|>--- conflicted
+++ resolved
@@ -49,14 +49,10 @@
   val updateDstIP : Int32.t -> Int32.t -> t
   val updateSrcPort : int -> int -> t
   val updateDstPort : int -> int -> t
-<<<<<<< HEAD
-  val bucket : int -> bool -> t
-=======
   val bucket : int -> t
   val controller : (OpenFlow0x01.switchId -> port -> packet -> action) -> t
   val apply_controller : action -> lp -> action
   val switch_part  : action -> action
->>>>>>> 13f1b100
   val as_actionSequence : portId option -> t -> OpenFlow0x01.Action.sequence
 end
 
