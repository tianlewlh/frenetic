--- conflicted
+++ resolved
@@ -341,34 +341,6 @@
       (NetCore_Stream.to_stream pol_stream)
       
   let handle_packet_in pol sw pkt_in = 
-<<<<<<< HEAD
-    let open PacketIn in
-    let open PacketOut in
-    let in_port = pkt_in.port in
-    let packet = Packet.parse pkt_in.packet in
-    let inp = Pkt (sw, Physical in_port, packet,
-                   match pkt_in.buffer_id with
-                     | Some id -> Payload.Buffer id
-                     | None -> Payload.Packet pkt_in.packet) in
-    let full_action = NetCore_Semantics.eval (NetCore_Stream.now pol) inp in
-    let controller_action =
-      NetCore_Action.Output.apply_controller full_action
-        (sw, Physical in_port, packet) in
-    let action = match pkt_in.reason with
-      | Reason.ExplicitSend -> controller_action
-      | Reason.NoMatch -> NetCore_Action.Output.par_action controller_action
-        (NetCore_Action.Output.switch_part full_action) in
-    let outp = { 
-      buf_or_bytes = begin match pkt_in.buffer_id with
-        | Some id -> Payload.Buffer id
-        | None -> Payload.Packet pkt_in.packet
-      end;
-      port_id = None;
-      actions = 
-        NetCore_Action.Output.as_actionSequence (Some in_port) action 
-    } in
-    Platform.send_to_switch sw 0l (Message.PacketOutMsg outp)  
-=======
     let in_port = pkt_in.PacketIn.port in
     try_lwt
       let packet = Payload.parse pkt_in.PacketIn.payload in
@@ -394,8 +366,6 @@
         let _ = Log.printf "NetCore_Controller" "unparsable packet\n%!" in
         Lwt.return ()
       end
-
->>>>>>> 5c5526da
 
   let rec handle_switch_messages pol sw = 
     let open Message in
@@ -535,16 +505,8 @@
   let handle_packet_in sw pkt_in = 
     let open PacketIn in
     let in_port = pkt_in.port in
-<<<<<<< HEAD
-    let packet = Packet.parse pkt_in.packet in
-    let inp = Pkt (sw, Physical in_port, packet,
-                   match pkt_in.buffer_id with
-                     | Some id -> Payload.Buffer id
-                     | None -> Payload.Packet pkt_in.packet) in
-=======
     let packet = Payload.parse pkt_in.payload in
     let inp = Pkt (sw, Physical in_port, packet, pkt_in.payload) in
->>>>>>> 5c5526da
     let full_action = NetCore_Semantics.eval !pol_now inp in
     let controller_action =
       NetCore_Action.Output.apply_controller full_action
@@ -554,18 +516,9 @@
       | Reason.NoMatch -> NetCore_Action.Output.par_action controller_action
         (NetCore_Action.Output.switch_part full_action) in
     let outp = { 
-<<<<<<< HEAD
-      buf_or_bytes = begin match pkt_in.buffer_id with
-        | Some id -> Payload.Buffer id
-        | None -> Payload.Packet pkt_in.packet
-      end;
-      port_id = None;
-      actions = 
-=======
       PacketOut.payload = pkt_in.payload;
       PacketOut.port_id = None;
       PacketOut.actions = 
->>>>>>> 5c5526da
         NetCore_Action.Output.as_actionSequence (Some in_port) action 
     } in
     Platform.send_to_switch sw 0l (Message.PacketOutMsg outp)  
