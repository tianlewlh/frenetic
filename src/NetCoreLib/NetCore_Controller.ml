--- conflicted
+++ resolved
@@ -101,20 +101,12 @@
 
   let rec handle_switch_messages sw = 
     lwt v = Platform.recv_from_switch sw in
-<<<<<<< HEAD
     lwt _ = match v with
-      | Some (_, PacketInMsg pktIn) -> handle_packet_in sw pktIn
-      | Some (bucket, StatsReplyMsg rep) -> handle_stats_reply sw bucket rep
+      | (_, PacketInMsg pktIn) -> handle_packet_in sw pktIn
+      | (bucket, StatsReplyMsg rep) -> handle_stats_reply sw bucket rep
       | _ -> Lwt.return ()
       in
     handle_switch_messages sw
-=======
-    match v with
-      | (_, PacketInMsg pktIn) ->
-        handle_packet_in sw pktIn >> 
-        handle_switch_messages sw
-      | _ -> handle_switch_messages sw
->>>>>>> 98b36427
 
   let switch_thread
       (sw : switchId)
